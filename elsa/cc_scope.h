// cc_scope.h            see license.txt for copyright and terms of use
// a C++ scope, which is used by the Env parsing environment
// and also by CompoundType to store members

#ifndef CC_SCOPE_H
#define CC_SCOPE_H

#include "strsobjdict.h"  // StrSObjDict
#include "cc_flags.h"     // AccessKeyword
#include "fileloc.h"      // SourceLocation
#include "strtable.h"     // StringRef
#include "sobjlist.h"     // SObjList

class Env;                // cc_env.h
class Variable;           // variable.h
class CompoundType;       // cc_type.h
class EnumType;           // cc_type.h
class Function;           // cc.ast
class TemplateParams;     // cc_type.h
class PQName;             // cc.ast


// variable lookup sometimes has complicated exceptions or
// special cases, so I'm folding lookup options into one value
enum LookupFlags {
  LF_NONE            = 0,
  LF_INNER_ONLY      = 0x01,    // only look in the innermost scope
  LF_ONLY_TYPES      = 0x02,    // ignore (skip over) non-type names

  LF_ALL_FLAGS       = 0x03,    // bitwise OR of all flags
};

// experiment: will this work?
inline LookupFlags operator| (LookupFlags f1, LookupFlags f2)
  { return (LookupFlags)((int)f1 | (int)f2); }
inline LookupFlags operator& (LookupFlags f1, LookupFlags f2)
  { return (LookupFlags)((int)f1 & (int)f2); }
inline LookupFlags operator~ (LookupFlags f)
  { return (LookupFlags)(~(int)f); }


// information about a single scope: the names defined in it,
// any "current" things being built (class, function, etc.)
class Scope {
private:     // data
  // ----------------- name spaces --------------------
  // variables: name -> Variable
  // note: this includes typedefs (DF_TYPEDEF is set), and it also
  // includes enumerators (DF_ENUMERATOR is set)
  StringSObjDict<Variable> variables;

  // compounds: map name -> CompoundType
  StringSObjDict<CompoundType> compounds;

  // enums: map name -> EnumType
  StringSObjDict<EnumType> enums;

  // per-scope change count
  int changeCount;

public:      // data
  // when this is set to false, the environment knows it should not
  // put new names into this scope, but rather go further down into
  // the scope stack to insert the name (used for environments of
  // template parameters)
  bool canAcceptNames;

  // doh.. I need a list of compounds so I can check the inner
  // classes, and I can't seem to iterate over my StringSObjDict
  // without triggering a compiler codegen bug..
  SObjList<CompoundType> innerClasses;

  // (serf) parent named scope; presently, this is only used so that
  // inner classes can refer to their containing classes (eventually
  // nested namespaces will be supported this way too); this field is
  // only set to non-NULL after the inner class has been fully
  // constructed, since we can rely on the Environment's scope stack
  // to look up things in containing classes while building the inner
  // class for the first time
  Scope *parentScope;

  // true for function parameter list scopes; the C++ standard
  // has places where they are treated differently, e.g. 3.3.1 para 5
  bool isParameterListScope;

  // ------------- "current" entities -------------------
  // these are set to allow the typechecking code to know about
  // the context we're in
  CompoundType *curCompound;          // (serf) CompoundType we're building
  AccessKeyword curAccess;            // access disposition in effect
  Function *curFunction;              // (serf) Function we're analyzing
  TemplateParams *curTemplateParams;  // (owner) params to attach to next function or class
  SourceLocation curLoc;              // latest AST location marker seen
                                    
private:     // funcs
  Variable const *lookupPQVariableC(PQName const *name, bool &crossVirtual,
                                    Env &env, LookupFlags f) const;

public:      // funcs
  Scope(int changeCount, SourceLocation const &initLoc);
  ~Scope();

  int getChangeCount() const { return changeCount; }

  // insertion; these return false if the corresponding map already
  // has a binding (unless 'forceReplace' is true)
  bool addVariable(Variable *v, bool forceReplace=false);
  bool addCompound(CompoundType *ct);
  bool addEnum(EnumType *et);

  void registerVariable(Variable *v);

  // lookup; these return NULL if the name isn't found; 'env' is
  // passed for the purpose of reporting ambiguity errors
  Variable const *lookupVariableC(StringRef name, Env &env, LookupFlags f=LF_NONE) const;
  CompoundType const *lookupCompoundC(StringRef name, LookupFlags f=LF_NONE) const;
  EnumType const *lookupEnumC(StringRef name, LookupFlags f=LF_NONE) const;

  // lookup of a possibly-qualified name; used for member access
  // like "a.B::f()"
  Variable const *lookupPQVariableC(PQName const *name, Env &env, LookupFlags f=LF_NONE) const;

  // non-const versions..
<<<<<<< HEAD
  Variable *lookupVariable(StringRef name, bool innerOnly, Env &env)
    { return const_cast<Variable*>(lookupVariableC(name, innerOnly, env)); }
  CompoundType *lookupCompound(StringRef name, bool innerOnly)
    { return const_cast<CompoundType*>(lookupCompoundC(name, innerOnly)); }
  EnumType *lookupEnum(StringRef name, bool innerOnly)
    { return const_cast<EnumType*>(lookupEnumC(name, innerOnly)); }

=======
  Variable *lookupVariable(StringRef name, Env &env, LookupFlags f=LF_NONE)
    { return const_cast<Variable*>(lookupVariableC(name, env, f)); }
  CompoundType *lookupCompound(StringRef name, LookupFlags f=LF_NONE)
    { return const_cast<CompoundType*>(lookupCompoundC(name, f)); }
  EnumType *lookupEnum(StringRef name, LookupFlags f=LF_NONE)
    { return const_cast<EnumType*>(lookupEnumC(name, f)); }
    
>>>>>>> 87e7f148
  // for iterating over the variables
  StringSObjDict<Variable>::IterC getVariableIter() const
    { return StringSObjDict<Variable>::IterC(variables); }

  // and the inner classes
  StringSObjDict<CompoundType>::IterC getCompoundIter() const
    { return StringSObjDict<CompoundType>::IterC(compounds); }
    
  int private_compoundTop() const
    { return compounds.private_getTopAddr(); }
};


#endif // CC_SCOPE_H<|MERGE_RESOLUTION|>--- conflicted
+++ resolved
@@ -121,23 +121,13 @@
   Variable const *lookupPQVariableC(PQName const *name, Env &env, LookupFlags f=LF_NONE) const;
 
   // non-const versions..
-<<<<<<< HEAD
-  Variable *lookupVariable(StringRef name, bool innerOnly, Env &env)
-    { return const_cast<Variable*>(lookupVariableC(name, innerOnly, env)); }
-  CompoundType *lookupCompound(StringRef name, bool innerOnly)
-    { return const_cast<CompoundType*>(lookupCompoundC(name, innerOnly)); }
-  EnumType *lookupEnum(StringRef name, bool innerOnly)
-    { return const_cast<EnumType*>(lookupEnumC(name, innerOnly)); }
-
-=======
   Variable *lookupVariable(StringRef name, Env &env, LookupFlags f=LF_NONE)
     { return const_cast<Variable*>(lookupVariableC(name, env, f)); }
   CompoundType *lookupCompound(StringRef name, LookupFlags f=LF_NONE)
     { return const_cast<CompoundType*>(lookupCompoundC(name, f)); }
   EnumType *lookupEnum(StringRef name, LookupFlags f=LF_NONE)
     { return const_cast<EnumType*>(lookupEnumC(name, f)); }
-    
->>>>>>> 87e7f148
+
   // for iterating over the variables
   StringSObjDict<Variable>::IterC getVariableIter() const
     { return StringSObjDict<Variable>::IterC(variables); }
