--- conflicted
+++ resolved
@@ -40,7 +40,7 @@
 #include "ast_build.h"         // makeExprList1, etc.
 #include "trace.h"             // TRACE
 #include "cc_print.h"          // PrintEnv
-                                                        
+
 // cc_type.h
 CType *makeLvalType(TypeFactory &tfac, CType *underlying);
 
@@ -57,11 +57,17 @@
     fullExpressionAnnotStack(),   // empty
     enclosingStmtLoc(SL_UNKNOWN),
     receiverName(s("__receiver")),
+    tempSerialNumber(0),
+    e_newSerialNumber(0),
+
+    // elaboration parameters
     activities(EA_ALL),
-    cloneDefunctChildren(false),
-    tempSerialNumber(0),
-    e_newSerialNumber(0)
-{}
+    cloneDefunctChildren(false)
+{
+  // don't do anything here that depends on the elaboration
+  // parameters, because then the client would be unable to affect
+  // them in time
+}
 
 ElabVisitor::~ElabVisitor()
 {}
@@ -88,12 +94,8 @@
 }
 
 
-<<<<<<< HEAD
 Variable *ElabVisitor::makeVariable(SourceLoc loc, StringRef name,
                                     CType *type, DeclFlags dflags)
-=======
-Variable *ElabVisitor::makeVariable(SourceLoc loc, StringRef name, Type *type, DeclFlags dflags)
->>>>>>> 2e76c1db
 {
   return tfac.makeVariable(loc, name, type, dflags);
 }
@@ -119,21 +121,23 @@
 // given a Variable, make a Declarator that refers to it; assume it's
 // being preceded by a TS_name that fully specifies the variable's
 // type, so we just use a D_name to finish it off
-Declarator *ElabVisitor::makeDeclarator(SourceLoc loc, Variable *var)
+Declarator *ElabVisitor::makeDeclarator(SourceLoc loc, Variable *var, DeclaratorContext context)
 {
   IDeclarator *idecl = makeD_name(loc, var);
 
   Declarator *decl = new Declarator(idecl, NULL /*init*/);
   decl->var = var;
   decl->type = var->type;
+  xassert(decl->context == DC_UNKNOWN);
+  decl->context = context;
 
   return decl;
 }
 
 // and similar for a full (singleton) declaration
-Declaration *ElabVisitor::makeDeclaration(SourceLoc loc, Variable *var)
-{
-  Declarator *declarator = makeDeclarator(loc, var);
+Declaration *ElabVisitor::makeDeclaration(SourceLoc loc, Variable *var, DeclaratorContext context)
+{
+  Declarator *declarator = makeDeclarator(loc, var, context);
   Declaration *declaration =
     new Declaration(DF_NONE, new TS_type(loc, var->type),
       FakeList<Declarator>::makeList(declarator));
@@ -143,7 +147,7 @@
 
 // given a function declaration, make a Declarator containing
 // a D_func that refers to it
-Declarator *ElabVisitor::makeFuncDeclarator(SourceLoc loc, Variable *var)
+Declarator *ElabVisitor::makeFuncDeclarator(SourceLoc loc, Variable *var, DeclaratorContext context)
 {
   FunctionType *ft = var->type->asFunctionType();
 
@@ -159,7 +163,7 @@
       Variable *param = iter.data();
 
       ASTTypeId *typeId = new ASTTypeId(new TS_type(loc, param->type),
-                                        makeDeclarator(loc, param));
+                                        makeDeclarator(loc, param, DC_D_FUNC));
       params = params->prepend(typeId);
     }
     params = params->reverse();     // fix prepend()-induced reversal
@@ -175,19 +179,21 @@
   Declarator *funcDecl = new Declarator(funcIDecl, NULL /*init*/);
   funcDecl->var = var;
   funcDecl->type = var->type;
+  xassert(funcDecl->context == DC_UNKNOWN);
+  funcDecl->context = context;
 
   return funcDecl;
 }
 
 
 // given a function declaration and a body, make a Function AST node
-Function *ElabVisitor::makeFunction(SourceLoc loc, Variable *var, 
+Function *ElabVisitor::makeFunction(SourceLoc loc, Variable *var,
                                     FakeList<MemberInit> *inits,
                                     S_compound *body)
 {
   FunctionType *ft = var->type->asFunctionType();
 
-  Declarator *funcDecl = makeFuncDeclarator(loc, var);
+  Declarator *funcDecl = makeFuncDeclarator(loc, var, DC_FUNCTION);
 
   Function *f = new Function(
     var->flags        // this is too many (I only want syntactic); but won't hurt
@@ -252,7 +258,7 @@
   return FakeList<ArgExpression>::emptyList();
 }
 
-          
+
 // reference to the receiver object of the current function
 Expression *ElabVisitor::makeThisRef(SourceLoc loc)
 {
@@ -280,7 +286,7 @@
 
 // make an empty S_compound
 S_compound *ElabVisitor::makeS_compound(SourceLoc loc)
-{       
+{
   // note that the ASTList object created here is *deleted* by
   // the act of passing it to the S_compound; the S_compound has
   // its own ASTList<Statement> inside it
@@ -325,7 +331,10 @@
   // see comment below regarding 'getDefaultCtor'; if this assertion
   // fails it may be due to an input program that is not valid C++,
   // but the type checker failed to diagnose it
-  xassert(ctor);
+  //xassert(ctor);
+  //
+  // 2006-04-09: The semantics of E_constructor has been changed to
+  // allow a NULL 'ctorVar', and it means the ctor is trivial.
 
   E_constructor *ector0 = makeCtorExpr(loc, target, type, ctor, args);
   Statement *ctorStmt0 = makeS_expr(loc, ector0);
@@ -373,7 +382,7 @@
     return ret;
   }
 }
-            
+
 
 Expression *ElabVisitor::cloneExpr(Expression *e)
 {
@@ -396,15 +405,9 @@
     decliter->elaborateCDtors(env, decl->dflags);
   }
 
-<<<<<<< HEAD
-  // the caller isn't going to automatically traverse into the
-  // type specifier, so we must do it manually
-  // (e.g. cc_qual's test/memberInit_cdtor1.cc.filter-good.cc fails otherwise)
-=======
   // the caller isn't going to automatically traverse into the type
   // specifier, so we must do it manually (e.g. oink/qual's
   // test/memberInit_cdtor1.cc.filter-good.cc fails otherwise)
->>>>>>> 2e76c1db
   decl->spec->traverse(this->loweredVisitor);
 }
 
@@ -513,16 +516,13 @@
 
         fullexp = incpd->getAnnot(); // sm: not sure about this..
         ctor = env.getDefaultCtor(ct);
-        
-        // NOTE: 'getDefaultCtor' can return NULL, corresponding to a class
-        // that has no default ctor.  However, it is the responsibility of
-        // the type checker to diagnose this case.  Now, as it happens, our
-        // tchecker does not do so right now; but nevertheless it would be
-        // wrong to, say, emit an error message here.  Instead,
-        // 'makeCtorStatement' simply asserts that it is non-NULL.
       }
       ASTENDCASED
     }
+
+    // According to the semantics of E_constructor, it is legal for
+    // 'ctor' to be NULL here, as it signifies the use of a trivial
+    // constructor.
 
     env.push(fullexp);
     ctorStatement = env.makeCtorStatement(loc, env.makeE_variable(loc, var),
@@ -535,7 +535,7 @@
         !isTemporary &&
         !isMember &&
         !isExtern
-        ) {                               
+        ) {
       // sm: I think this should not be reachable because I modified
       // the type checker to insert an IN_ctor in this case.  It would be
       // be bad if it *were* reachable, because there's no fullexp here.
@@ -589,7 +589,7 @@
 //
 // Make a Declaration for a temporary; yield the Variable too.
 Declaration *ElabVisitor::makeTempDeclaration
-  (SourceLoc loc, CType *retType, Variable *&var /*OUT*/)
+  (SourceLoc loc, CType *retType, Variable *&var /*OUT*/, DeclaratorContext context)
 {
   // while a user may attempt this, we should catch it earlier and not
   // end up down here.
@@ -599,11 +599,13 @@
   var = makeVariable(loc, makeTempName(), retType, DF_TEMPORARY);
 
   // make a decl for it
-  Declaration *decl = makeDeclaration(loc, var);
-
-  // elaborate this declaration; because of DF_TEMPORARY this will *not*
-  // add a ctor, but it will add a dtor
-  elaborateCDtorsDeclaration(decl);
+  Declaration *decl = makeDeclaration(loc, var, context);
+
+  if (doing(EA_VARIABLE_DECL_CDTOR)) {
+    // elaborate this declaration; because of DF_TEMPORARY this will *not*
+    // add a ctor, but it will add a dtor
+    elaborateCDtorsDeclaration(decl);
+  }
 
   return decl;
 }
@@ -615,7 +617,7 @@
   FullExpressionAnnot *fea0 = env.fullExpressionAnnotStack.top();
 
   Variable *var;
-  Declaration *declaration0 = makeTempDeclaration(loc, retType, var);
+  Declaration *declaration0 = makeTempDeclaration(loc, retType, var, DC_FEA);
 
   // put it into fea0
   fea0->declarations.append(declaration0);
@@ -775,7 +777,7 @@
 // add no-arg MemberInits to existing ctor body ****************
 
 // Does this Variable want a no-arg MemberInitializer?
-bool ElabVisitor::wantsMemberInit(Variable *var) 
+bool ElabVisitor::wantsMemberInit(Variable *var)
 {
   // function members should be skipped
   if (var->type->isFunctionType()) return false;
@@ -1262,7 +1264,7 @@
     if (!wantsMemberInit(var)) continue;
     if (!var->type->isCompoundType()) continue;
     dtorStmtsReverse.push(
-      make_S_expr_memberDtor(loc, makeE_variable(loc, var), 
+      make_S_expr_memberDtor(loc, makeE_variable(loc, var),
                              var->type->asCompoundType()));
   }
 
@@ -1270,7 +1272,7 @@
   ASTList<Statement> *dtorStatements = new ASTList<Statement>();
   while (!dtorStmtsReverse.isEmpty()) {
     dtorStatements->append(dtorStmtsReverse.pop());
-  }     
+  }
 
   // FIX: I can't figure out the bug right now, but in/t0019.cc fails
   // with a seg fault if I put this line *before* the while loop
@@ -1490,11 +1492,11 @@
         env.makeCtorStatement(loc, env.makeE_variable(loc, globalVar), exprType,
                               env.getCopyCtor(exprType->asCompoundType()),
                               makeExprList1(origExpr));
-                              
+
       return false;     // SES
     }
-  }                           
-  
+  }
+
   return true;
 }
 
@@ -1570,7 +1572,7 @@
        deref,
        to->atType               // no need to clone this type; it is not stored
        );
-       
+
     return false;     // SES
   }
 
@@ -1608,7 +1610,7 @@
       // down below the FullExpression to the raw Expression
       Expression *subExpr = expr->expr;
       FakeList<ArgExpression> *args0 =
-        FakeList<ArgExpression>::makeList(new ArgExpression(subExpr));
+      FakeList<ArgExpression>::makeList(new ArgExpression(subExpr));
       xassert(args0->count() == 1);      // makeList always returns a singleton list
 
       // make the constructor function
@@ -1619,7 +1621,7 @@
 
       // make the original expression a clone
       expr->expr = env.cloneExpr(expr->expr);
-      
+
       // traverse only the elaboration
       //ctorStatement->traverse(env);    // 'makeCtorStatement' does this internally
       return false;
@@ -1642,8 +1644,8 @@
     // global variables
     elaborateCDtorsDeclaration(tf->asTF_decl()->decl);
     return false;     // SES (e.g. in/d0027.cc breaks if we return true)
-  } 
-  
+  }
+
   return true;
 }
 
@@ -1674,8 +1676,8 @@
     CompoundType *ct = f->receiver->type->asReferenceType()->
                           atType->asCompoundType();
     completeNoArgMemberInits(f, ct);
-  } 
-  
+  }
+
   return true;
 }
 
@@ -1698,6 +1700,8 @@
   xassert(mi->member || mi->base);
 
   // TODO: use assignments instead of ctors for non-class-valued objects
+  //        dsw: this comment above is wrong - should be initializations, not
+  //        assignments
 
   if (doing(EA_MEMBER_CTOR) &&
       mi->ctorVar) {
@@ -1803,7 +1807,7 @@
 
 // ------------------------ Member -----------------------------
 bool ElabVisitor::visitMember(Member *m)
-{           
+{
   // Calling 'elaborateCDtorsDeclaration' wouldn't make sense because
   // ctors need to depend on member init arguments, and dtors are more
   // easily handled by adding them to the containing dtors.
@@ -1848,8 +1852,8 @@
       c->isCN_decl()) {
     c->asCN_decl()->typeId->decl->elaborateCDtors(*this);
     return false;      // SES
-  }                          
-  
+  }
+
   return true;
 }
 
@@ -1873,7 +1877,7 @@
 }
 
 void ElabVisitor::postvisitHandler(Handler *h)
-{  
+{
   pop(h->getAnnot());
 }
 
@@ -1891,6 +1895,8 @@
     // literals in 'asm's.
     return false;
   }
+
+  xassert (e->type && "48c58fcf-900a-4b17-bf13-17a2c93d799d");
 
   // don't elaborate template-dependent expressions
   //
