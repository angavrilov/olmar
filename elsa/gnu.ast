--- conflicted
+++ resolved
@@ -13,7 +13,6 @@
 }
 
 
-<<<<<<< HEAD
 // HT: Move DeclaratorContext to cc_flags.h, because cc_ocaml.h needs it.
 // Leave it here to provoke cvs merge conflicts for any change.
 //
@@ -23,19 +22,9 @@
 //   DC_TS_TYPEOF_TYPE,      //   TS_typeof_type::atype
 //   DC_E_COMPOUNDLIT,       //   E_compoundLit::stype
 //   DC_E_ALIGNOFTYPE,       //   E_alignofType::atype
+//   // DC_E_OFFSETOF,          //   E_offsetof::atype
 //   DC_E_BUILTIN_VA_ARG,    //   E___builtin_va_arg::atype
 // }
-=======
-// additional contexts in the GNU extensions
-enum DeclaratorContext {
-                          // inside ASTTypeId
-  DC_TS_TYPEOF_TYPE,      //   TS_typeof_type::atype
-  DC_E_COMPOUNDLIT,       //   E_compoundLit::stype
-  DC_E_ALIGNOFTYPE,       //   E_alignofType::atype
-  // DC_E_OFFSETOF,          //   E_offsetof::atype
-  DC_E_BUILTIN_VA_ARG,    //   E___builtin_va_arg::atype
-}
->>>>>>> 2e76c1db
 
 
 // The AST extensions in this file are organized in parallel with the
@@ -83,7 +72,14 @@
   // as AST nodes instead of ordinary function calls (...)
   // http://gcc.gnu.org/onlinedocs/gcc-3.1/gcc/Other-Builtins.html
   -> E___builtin_constant_p(SourceLoc loc, Expression expr);
+
+  // varargs; dsw: I think that we should make all of these their own
+  // AST node, I just don't want to deal with the parsing ambiguity
+  // with E_funCall right now
+//   -> E___builtin_va_start(SourceLoc loc, Expression expr, Expression expr2);
+//   -> E___builtin_va_copy(SourceLoc loc, Expression expr, Expression expr2);
   -> E___builtin_va_arg(SourceLoc loc, Expression expr, ASTTypeId atype);
+//   -> E___builtin_va_end(SourceLoc loc, Expression expr);
 
   // alignment inquiry
   // http://gcc.gnu.org/onlinedocs/gcc-3.1/gcc/Alignment.html
@@ -303,7 +299,6 @@
   -> AT_func(StringRef f, FakeList<ArgExpression> *args);
 }
 
-<<<<<<< HEAD
   
 // HT: Because of the following "clever idea" I have to use a separate
 // gnu_attribute_hack.ast file, that extends (via ocaml_type_verbatim)
@@ -313,8 +308,6 @@
 // instead of the cumbersome AttributeSpecifierList.
 //
 // Therefore, if you change anything here, check with gnu_attribute_hack.ast!
-=======
->>>>>>> 2e76c1db
 
 // Here's a clever idea: rather than making a completely new node to
 // carry the attributes, I will inherit from D_grouping!  Then
@@ -347,19 +340,17 @@
 
     virtual void tcheck(Env &env, Declarator::Tcheck &dt);
 
-<<<<<<< HEAD
+    // Return the attribute(alias("name")) name, or NULL if none.  There
+    // mustn't be more than one.
+    virtual StringRef getAlias() const;
+
     // ocaml serialization methods
     virtual value toOcaml(ToOcamlData *);
     virtual void detachOcaml();
-=======
-    // Return the attribute(alias("name")) name, or NULL if none.  There
-    // mustn't be more than one.
-    virtual StringRef getAlias() const;
 
   private:
     // Return the attribute alias, and check for errors
     StringRef tcheck_getAlias(Env *penv) const;
->>>>>>> 2e76c1db
   };
 }
 // TODO: IDeclarator::isD_attribute(), asD_attribute(), ifD_attribute()
