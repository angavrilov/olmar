// cc_type.cc            see license.txt for copyright and terms of use
// code for cc_type.h

#include "cc_type.h"    // this module
#include "trace.h"      // tracingSys
#include "variable.h"   // Variable
<<<<<<< HEAD
=======
#include "strutil.h"    // copyToStaticBuffer

>>>>>>> 87e7f148
#include <assert.h>     // assert
#include <string.h>


#if 0
MLValue mlStorage(DeclFlags df)
{
  // storage = NoStorage | Static | Register | Extern

  // not quite a perfect map .. but until it matters
  // somewhere I'm leaving it as-is

  if (df & DF_STATIC) {
    return mlTuple0(storage_Static);
  }
  if (df & DF_REGISTER) {
    return mlTuple0(storage_Register);
  }
  if (df & DF_EXTERN) {
    return mlTuple0(storage_Extern);
  }
  return mlTuple0(storage_NoStorage);
}
#endif // 0


string makeIdComment(int id)
{
  if (tracingSys("type-ids")) {
    return stringc << "/""*" << id << "*/";
                     // ^^ this is to work around an Emacs highlighting bug
  }
  else {
    return "";
  }
}


// ------------------ AtomicType -----------------
ALLOC_STATS_DEFINE(AtomicType)

AtomicType::AtomicType()
  //: id(NULL_ATOMICTYPEID)
{
  ALLOC_STATS_IN_CTOR
}


AtomicType::~AtomicType()
{
  ALLOC_STATS_IN_DTOR
}


CAST_MEMBER_IMPL(AtomicType, SimpleType)
CAST_MEMBER_IMPL(AtomicType, CompoundType)
CAST_MEMBER_IMPL(AtomicType, EnumType)
CAST_MEMBER_IMPL(AtomicType, TypeVariable)


bool AtomicType::equals(AtomicType const *obj) const
{
  // one exception to the below: when checking for
  // equality, TypeVariables are all equivalent
  if (this->isTypeVariable() &&
      obj->isTypeVariable()) {
    return true;
  }

  // all of the AtomicTypes are unique-representation,
  // so pointer equality suffices
  //
  // it is *important* that we don't do structural equality
  // here, because then we'd be confused by types with the
  // same name that appear in different scopes!
  return this == obj;
}


template <class T>
string recurseCilString(T const *type, int depth)
{
  depth--;
  xassert(depth >= 0);     // otherwise we started < 1
  if (depth == 0) {
    // just print the id
    return stringc << "id " << type->getId();
  }
  else {
    // print id in a comment but go on to print the
    // type one level deeper
    return stringc << makeIdComment(type->getId()) << " "
                   << type->toCilString(depth);
  }
}


string AtomicType::toString(int depth) const
{
  return stringc << recurseCilString(this, depth+1)
                 << " /""* " << toCString() << " */";
}


// ------------------ SimpleType -----------------
SimpleType const SimpleType::fixed[NUM_SIMPLE_TYPES] = {
  SimpleType(ST_CHAR),
  SimpleType(ST_UNSIGNED_CHAR),
  SimpleType(ST_SIGNED_CHAR),
  SimpleType(ST_BOOL),
  SimpleType(ST_INT),
  SimpleType(ST_UNSIGNED_INT),
  SimpleType(ST_LONG_INT),
  SimpleType(ST_UNSIGNED_LONG_INT),
  SimpleType(ST_LONG_LONG),
  SimpleType(ST_UNSIGNED_LONG_LONG),
  SimpleType(ST_SHORT_INT),
  SimpleType(ST_UNSIGNED_SHORT_INT),
  SimpleType(ST_WCHAR_T),
  SimpleType(ST_FLOAT),
  SimpleType(ST_DOUBLE),
  SimpleType(ST_LONG_DOUBLE),
  SimpleType(ST_VOID),
  SimpleType(ST_ELLIPSIS),
  SimpleType(ST_CDTOR),
  SimpleType(ST_ERROR),
  SimpleType(ST_DEPENDENT),
};

string SimpleType::toCString() const
{
  return simpleTypeName(type);
}


string SimpleType::toCilString(int) const
{
  return toCString();
}


int SimpleType::reprSize() const
{
  return simpleTypeReprSize(type);
}


#if 0
#define MKTAG(n,t) MAKE_ML_TAG(typ, n, t)
MKTAG(0, TVoid)
MKTAG(1, TInt)
MKTAG(2, TBitfield)
MKTAG(3, TFloat)
MKTAG(4, Typedef)
MKTAG(5, TPtr)
MKTAG(6, TArray)
MKTAG(7, TStruct)
MKTAG(8, TUnion)
MKTAG(9, TEnum)
MKTAG(10, TFunc)
#undef MKTAG

#define MKTAG(n,t) MAKE_ML_TAG(ikind, n, t)
MKTAG(0, IChar)
MKTAG(1, ISChar)
MKTAG(2, IUChar)
MKTAG(3, IInt)
MKTAG(4, IUInt)
MKTAG(5, IShort)
MKTAG(6, IUShort)
MKTAG(7, ILong)
MKTAG(8, IULong)
MKTAG(9, ILongLong)
MKTAG(10, IULongLong)
#undef MKTAG

#define MKTAG(n,t) MAKE_ML_TAG(fkind, n, t)
MKTAG(0, FFloat)
MKTAG(1, FDouble)
MKTAG(2, FLongDouble)
#undef MKTAG


MLValue SimpleType::toMLValue(int, CVFlags cv) const
{
  // TVoid * attribute list
  // TInt of ikind * attribute list

  MLValue attrs = cvToMLAttrs(cv);

  #define TUP(t,i) return mlTuple2(typ_##t, mlTuple0(ikind_##i), attrs)
  switch (type) {
    default: xfailure("bad tag");
    case ST_CHAR:               TUP(TInt, IChar);
    case ST_UNSIGNED_CHAR:      TUP(TInt, IUChar);
    case ST_SIGNED_CHAR:        TUP(TInt, ISChar);
    case ST_BOOL:               TUP(TInt, IInt);        // ...
    case ST_INT:                TUP(TInt, IInt);
    case ST_UNSIGNED_INT:       TUP(TInt, IUInt);
    case ST_LONG_INT:           TUP(TInt, ILong);
    case ST_UNSIGNED_LONG_INT:  TUP(TInt, IULong);
    case ST_LONG_LONG:          TUP(TInt, ILongLong);
    case ST_UNSIGNED_LONG_LONG: TUP(TInt, IULongLong);
    case ST_SHORT_INT:          TUP(TInt, IShort);
    case ST_UNSIGNED_SHORT_INT: TUP(TInt, IUShort);
    case ST_WCHAR_T:            TUP(TInt, IShort);      // ...
  #undef TUP
  #define TUP(t,i) return mlTuple2(typ_##t, mlTuple0(fkind_##i), attrs)
    case ST_FLOAT:              TUP(TFloat, FFloat);
    case ST_DOUBLE:             TUP(TFloat, FDouble);
    case ST_LONG_DOUBLE:        TUP(TFloat, FLongDouble);
    case ST_VOID:               return mlTuple1(typ_TVoid, attrs);
  }
  #undef TUP
}
#endif // 0


string SimpleType::uniqueName() const
{
  return simpleTypeName(type);
}


// ------------------ NamedAtomicType --------------------
NamedAtomicType::NamedAtomicType(StringRef n)
  : name(n),
    typedefVar(NULL),
    access(AK_PUBLIC)
{}

NamedAtomicType::~NamedAtomicType()
{
  if (typedefVar) {
    delete typedefVar;
  }
}


string NamedAtomicType::uniqueName() const
{
  // 'a' for atomic
  return stringc << "a" << (int)this /*id*/ << "_" << name;
}


#if 0
MLValue NamedAtomicType::toMLValue(int depth, CVFlags cv) const
{
  // we break the circularity at the entry to named atomics;
  // we'll emit typedefs for all of them beforehand
  xassert(depth >= 1);
  depth--;

  if (depth == 0) {
    // Typedef of string * int * typ ref * attribute list

    return mlTuple4(typ_Typedef,
                    mlString(uniqueName()),
                    mlInt(id),
                    mlRef(mlNil()),      // to be set in a post-process
                    cvToMLAttrs(cv));
  }
  else {
    // full info
    return toMLContentsValue(depth, cv);
  }
}    
#endif // 0


// ------------------ CompoundType -----------------
CompoundType::CompoundType(Keyword k, StringRef n)
  : NamedAtomicType(n),
    Scope(0 /*changeCount*/, SourceLocation() /*dummy loc*/),
    forward(true),
    keyword(k),
    bases(),
    templateInfo(NULL),
    syntax(NULL)
{
  curCompound = this;
  curAccess = (k==K_CLASS? AK_PRIVATE : AK_PUBLIC);
}

CompoundType::~CompoundType()
{
  bases.deleteAll();
  if (templateInfo) {
    delete templateInfo;
  }
}


#if 0
void CompoundType::makeComplete(Env *parentEnv, TypeEnv *te,
                                VariableEnv *ve)
{
  xassert(!env);     // shouldn't have already made one yet
  env = new Env(parentEnv, te, ve);
}    
#endif // 0


STATICDEF char const *CompoundType::keywordName(Keyword k)
{
  switch (k) {
    default:          xfailure("bad keyword");
    case K_STRUCT:    return "struct";
    case K_CLASS:     return "class";
    case K_UNION:     return "union";
  }
}


string CompoundType::toCString() const
{
  stringBuilder sb;
  
  if (templateInfo) {
    sb << templateInfo->toString() << " ";
  }

  sb << keywordName(keyword) << " "
     << (name? name : "/*anonymous*/");
     
  if (templateInfo && templateInfo->specialArguments) {
    sb << "<" << templateInfo->specialArgumentsRepr << ">";
  }
   
  return sb;
}


#if 0
// watch out for circular pointers (recursive types) here!
// (already bitten once ..)
string CompoundType::toStringWithFields() const
{
  stringBuilder sb;
  sb << toCString();
  if (isComplete()) {
    sb << " { ";
    FOREACH_OBJLIST(Field, fields, iter) {
      Field const *f = iter.data();
      sb << f->type->toCString(f->name) << "; ";
    }
    sb << "};";
  }
  else {
    sb << ";";
  }
  return sb;
}
#endif // 0


string CompoundType::toCilString(int depth) const
{
  return toCString();

  #if 0
  if (!isComplete()) {
    // this is a problem for my current type-printing
    // strategy, since I'm likely to print this even
    // when later I will get complete type info ..
    return "incomplete";
  }

  stringBuilder sb;
  sb << keywordName(keyword) << " " << name << " {\n";

  // iterate over fields
  // TODO2: this is not in the declared order ..
  StringSObjDict<Variable> &vars = env->getVariables();
  StringSObjDict<Variable>::Iter iter(vars);
  for (; !iter.isDone(); iter.next()) {
    Variable const *var = iter.value();
    sb << "  " << var->name << ": "
       << var->type->toString(depth-1) << ";\n";
  }

  sb << "}";
  return sb;
  #endif // 0
}


#if 0
MLValue CompoundType::toMLContentsValue(int depth, CVFlags cv) const
{
  // TStruct of string * fieldinfo list * int * attribute list
  // TUnion of string * fieldinfo list * int * attribute list

  // build up field list
  MLValue fields = mlNil();
  if (isComplete()) {
    StringSObjDict<Variable>::Iter iter(env->getVariables());
    for (; !iter.isDone(); iter.next()) {
      fields = mlCons(mlRecord4(
                        "fstruct", mlString(name),
                        "fname", mlString(iter.value()->name),
                        "typ", iter.value()->type->toMLValue(depth),
                        "fattr", mlRef(mlNil())
                      ), fields);
    }
  }

  // attributes
  MLValue att = cvToMLAttrs(cv);
  if (!isComplete()) {
    att = mlCons(mlString("INCOMPLETE"), att);
  }

  // assemble into a single tuple
  return mlTuple4(keyword==K_STRUCT? typ_TStruct : typ_TUnion,
                  mlString(name),
                  fields,
                  mlInt(id),
                  att);
}    
#endif // 0


int CompoundType::reprSize() const
{
  int total = 0;
  for (StringSObjDict<Variable>::IterC iter(getVariableIter());
       !iter.isDone(); iter.next()) {
    Variable *v = iter.value();
    // count nonstatic data members
    if (!v->type->isFunctionType() &&
        !v->hasFlag(DF_TYPEDEF) &&
        !v->hasFlag(DF_STATIC)) {
      int membSize = v->type->reprSize();
      if (keyword == K_UNION) {
        // representation size is max over field sizes
        total = max(total, membSize);
      }
      else {
        // representation size is sum over field sizes
        total += membSize;
      }
    }
  }
  return total;
}


int CompoundType::numFields() const
{                                                
  int ct = 0;
  for (StringSObjDict<Variable>::IterC iter(getVariableIter());
       !iter.isDone(); iter.next()) {
    Variable *v = iter.value();
           
    // count nonstatic data members
    if (!v->type->isFunctionType() &&
        !v->hasFlag(DF_TYPEDEF) &&
        !v->hasFlag(DF_STATIC)) {
      ct++;                        
    }
  }

  return ct;
}


void CompoundType::addField(Variable *v)
{
  addVariable(v);
}


string toString(CompoundType::Keyword k)
{
  xassert((unsigned)k < (unsigned)CompoundType::NUM_KEYWORDS);
  return string(typeIntrNames[k]);    // see cc_type.h
}


bool CompoundType::hasVirtualBase(CompoundType const *ct) const
{
  FOREACH_OBJLIST(BaseClass, bases, iter) {
    BaseClass const *b = iter.data();
    
    // is this a virtual base?
    if (b->ct == ct && b->isVirtual) {
      return true;
    }                         
    
    // does it have a virtual base?
    if (b->ct->hasVirtualBase(ct)) {
      return true;
    }
  }
  return false;
}


// ---------------- EnumType ------------------
EnumType::~EnumType()
{}


string EnumType::toCString() const
{
  return stringc << "enum " << (name? name : "/*anonymous*/");
}


string EnumType::toCilString(int depth) const
{
  // TODO2: get fields
  return toCString();
}


#if 0
MLValue EnumType::toMLContentsValue(int, CVFlags cv) const
{
  // TEnum of string * (string * int) list * int * attribute list

  return mlTuple4(typ_TEnum,
                  mlString(name),
                  mlNil(),        // TODO2: get enum elements
                  mlInt(id),
                  cvToMLAttrs(cv));
}
#endif // 0


int EnumType::reprSize() const
{
  // this is the usual choice
  return simpleTypeReprSize(ST_INT);
}


EnumType::Value *EnumType::addValue(StringRef name, int value, Variable *decl)
{
  xassert(!valueIndex.isMapped(name));

  Value *v = new Value(name, this, value, decl);
  values.append(v);
  valueIndex.add(name, v);
  
  return v;
}


EnumType::Value const *EnumType::getValue(StringRef name) const
{
  Value *v;
  if (valueIndex.query(name, v)) { 
    return v;
  }
  else {
    return NULL;
  }
}


// ---------------- EnumType::Value --------------
EnumType::Value::Value(StringRef n, EnumType const *t, int v, Variable *d)
  : name(n), type(t), value(v), decl(d)
{}

EnumType::Value::~Value()
{}


// ------------------ TypeVariable ----------------
TypeVariable::~TypeVariable()
{}

string TypeVariable::toCString() const
{
  // use the "typename" syntax instead of "class", to distinguish
  // this from an ordinary class, and because it's syntax which
  // more properly suggests the ability to take on *any* type,
  // not just those of classes
  //
  // but, the 'typename' syntax can only be used in some specialized
  // circumstances.. so I'll suppress it in the general case and add
  // it explicitly when printing the few constructs that allow it
  //return stringc << "/*typename*/ " << name;
  return string(name);
}

string TypeVariable::toCilString(int /*depth*/) const
{
  return toCString();
}

int TypeVariable::reprSize() const
{
  //xfailure("you can't ask a type variable for its size");

  // this happens when we're typechecking a template class, without
  // instantiating it, and we want to verify that some size expression
  // is constant.. so make up a number
  return 4;
}


// -------------------- Type ----------------------
ALLOC_STATS_DEFINE(Type)

Type::Type()
  //: id(NULL_TYPEID)
  : refType(NULL)
{
  ALLOC_STATS_IN_CTOR
}

// FIX dsw: garbage?: should we destruct the refType?
Type::~Type()
{
  ALLOC_STATS_IN_DTOR
}

Type *Type::getRefTypeTo() {
  if (!refType) refType = const_cast<Type*>(makePtrOperType(PO_REFERENCE, CV_NONE, this));
  return refType;
}

CAST_MEMBER_IMPL(Type, CVAtomicType)
CAST_MEMBER_IMPL(Type, PointerType)
CAST_MEMBER_IMPL(Type, FunctionType)
CAST_MEMBER_IMPL(Type, ArrayType)


bool Type::equals(Type const *obj) const
{
  if (getTag() != obj->getTag()) {
    return false;
  }

  switch (getTag()) {
    default: xfailure("bad tag");
    #define C(tag,type) \
      case tag: return ((type const*)this)->innerEquals((type const*)obj);
    C(T_ATOMIC, CVAtomicType)
    C(T_POINTER, PointerType)
    C(T_FUNCTION, FunctionType)
    C(T_ARRAY, ArrayType)
    #undef C
  }
}


string Type::idComment() const
{
  return makeIdComment(getId());
}


string cvToString(CVFlags cv)
{
  if (cv != CV_NONE) {
    return stringc << " " << toString(cv);
  }
  else {
    return string("");
  }
}


string Type::toCString() const
{
  if (isCVAtomicType()) {
    // special case a single atomic type, so as to avoid
    // printing an extra space
    CVAtomicType const &atomic = asCVAtomicTypeC();
    return stringc
      << atomic.atomic->toCString()
      << ::toString(atomic.q)
      << cvToString(atomic.cv);
  }
  else {
    return stringc << idComment() << leftString() << rightString();
  }
}

string Type::toCString(char const *name) const
{
  // print the inner parentheses if the name is omitted
  bool innerParen = (name && name[0])? false : true;

  #if 0    // wrong
  // except, if this type is a pointer, then omit the parens anyway;
  // we only need parens when the type is a function or array and
  // the name is missing
  if (isPointerType()) {
    innerParen = false;
  }                
  #endif // 0

  stringBuilder s;
  s << idComment();
  s << leftString(innerParen);
  s << (name? name : "/*anon*/");
  s << rightString(innerParen);
  return s;
}

string Type::rightString(bool /*innerParen*/) const
{
  return "";
}


string Type::toString(int depth) const
{
  return toCString();  
  //return stringc << recurseCilString(this, depth+1)
  //               << " /""* " << toCString() << " */";
}


bool Type::isSimpleType() const
{
  if (isCVAtomicType()) {
    AtomicType const *at = asCVAtomicTypeC().atomic;
    return at->isSimpleType();
  }
  else {
    return false;
  }
}

SimpleType const &Type::asSimpleTypeC() const
{
  return asCVAtomicTypeC().atomic->asSimpleTypeC();
}

bool Type::isSimple(SimpleTypeId id) const
{
  return isSimpleType() &&
         asSimpleTypeC().type == id;
}

bool Type::isIntegerType() const
{
  return isSimpleType() &&
         simpleTypeInfo(asSimpleTypeC().type).isInteger;
}


bool Type::isCompoundTypeOf(CompoundType::Keyword keyword) const
{
  CompoundType const *ct = ifCompoundType();
  return ct && ct->keyword == keyword;
}

CompoundType const *Type::ifCompoundType() const
{
  if (isCVAtomicType()) {
    AtomicType const *at = asCVAtomicTypeC().atomic;
    if (at->isCompoundType()) {
      return &( at->asCompoundTypeC() );
    }
  }
  return NULL;
}

CompoundType const *Type::asCompoundType() const
{
  CompoundType const *ret = ifCompoundType();
  xassert(ret);
  return ret;
}

bool Type::isOwnerPtr() const
{
  return isPointer() && ((asPointerTypeC().cv & CV_OWNER) != 0);
}

bool Type::isPointer() const
{
  return isPointerType() && asPointerTypeC().op == PO_POINTER;
}

bool Type::isReference() const
{
  return isPointerType() && asPointerTypeC().op == PO_REFERENCE;
}

Type const *Type::asRval() const
{
  if (isReference()) {
    // note that due to the restriction about stacking reference
    // types, unrolling more than once is never necessary
    return asPointerTypeC().atType;
  }
  else {
    return this;
  }
}


bool Type::isCVAtomicType(AtomicType::Tag tag) const
{
  return isCVAtomicType() &&
         asCVAtomicTypeC().atomic->getTag() == tag;
}

bool Type::isTemplateFunction() const
{
  return isFunctionType() &&
         asFunctionTypeC().isTemplate();
}

bool Type::isTemplateClass() const
{
  return isCompoundType() &&
         ifCompoundType()->isTemplate();
}

bool Type::isCDtorFunction() const
{
  return isFunctionType() &&
         asFunctionTypeC().retType->isSimple(ST_CDTOR);
}


bool typeIsError(Type const *t)
{
  return t->isError();
}

bool Type::containsErrors() const
{
  return anyCtorSatisfies(typeIsError);
}


bool typeHasTypeVariable(Type const *t)
{
  return t->isTypeVariable() ||
         (t->ifCompoundType() &&
          t->ifCompoundType()->isTemplate());
}

bool Type::containsTypeVariables() const
{
  return anyCtorSatisfies(typeHasTypeVariable);
}


// ----------------- CVAtomicType ----------------
CVAtomicType const CVAtomicType::fixed[NUM_SIMPLE_TYPES] = {
  CVAtomicType(&SimpleType::fixed[ST_CHAR],               CV_NONE),
  CVAtomicType(&SimpleType::fixed[ST_UNSIGNED_CHAR],      CV_NONE),
  CVAtomicType(&SimpleType::fixed[ST_SIGNED_CHAR],        CV_NONE),
  CVAtomicType(&SimpleType::fixed[ST_BOOL],               CV_NONE),
  CVAtomicType(&SimpleType::fixed[ST_INT],                CV_NONE),
  CVAtomicType(&SimpleType::fixed[ST_UNSIGNED_INT],       CV_NONE),
  CVAtomicType(&SimpleType::fixed[ST_LONG_INT],           CV_NONE),
  CVAtomicType(&SimpleType::fixed[ST_UNSIGNED_LONG_INT],  CV_NONE),
  CVAtomicType(&SimpleType::fixed[ST_LONG_LONG],          CV_NONE),
  CVAtomicType(&SimpleType::fixed[ST_UNSIGNED_LONG_LONG], CV_NONE),
  CVAtomicType(&SimpleType::fixed[ST_SHORT_INT],          CV_NONE),
  CVAtomicType(&SimpleType::fixed[ST_UNSIGNED_SHORT_INT], CV_NONE),
  CVAtomicType(&SimpleType::fixed[ST_WCHAR_T],            CV_NONE),
  CVAtomicType(&SimpleType::fixed[ST_FLOAT],              CV_NONE),
  CVAtomicType(&SimpleType::fixed[ST_DOUBLE],             CV_NONE),
  CVAtomicType(&SimpleType::fixed[ST_LONG_DOUBLE],        CV_NONE),
  CVAtomicType(&SimpleType::fixed[ST_VOID],               CV_NONE),
  CVAtomicType(&SimpleType::fixed[ST_ELLIPSIS],           CV_NONE),
  CVAtomicType(&SimpleType::fixed[ST_CDTOR],              CV_NONE),
  CVAtomicType(&SimpleType::fixed[ST_ERROR],              CV_NONE),
  CVAtomicType(&SimpleType::fixed[ST_DEPENDENT],          CV_NONE),
};


CVAtomicType *CVAtomicType::deepClone() const {
  // NOTE: We don't clone the underlying AtomicType.
  CVAtomicType *tmp = new CVAtomicType(atomic, cv);
  tmp->q = q ? ::deepCloneLiterals(q) : NULL;
  return tmp;
}


bool CVAtomicType::innerEquals(CVAtomicType const *obj) const
{
  return atomic->equals(obj->atomic) &&
         cv == obj->cv;
}


string CVAtomicType::atomicIdComment() const
{
  return makeIdComment(atomic->getId());
}


string CVAtomicType::leftString(bool /*innerParen*/) const
{
  stringBuilder s;
  s << atomicIdComment();
  s << atomic->toCString();
  s << ::toString(q);
  s << cvToString(cv);
  
  // this is the only mandatory space in the entire syntax
  // for declarations; it separates the type specifier from
  // the declarator(s)
  s << " ";

  return s;
}


string CVAtomicType::toCilString(int depth) const
{
  return stringc << ::toString(q)
                 << cvToString(cv)
                 << " atomic "
                 << recurseCilString(atomic, depth);
}


#if 0
MLValue CVAtomicType::toMLValue(int depth) const
{
  return atomic->toMLValue(depth, cv);
}    
#endif // 0


int CVAtomicType::reprSize() const
{
  return atomic->reprSize();
}


bool CVAtomicType::anyCtorSatisfies(TypePred pred) const
{
  return pred(this);
}


// ------------------- PointerType ---------------
PointerType::PointerType(PtrOper o, CVFlags c, Type const *a)
  : op(o), q(NULL), cv(c), atType(a) 
{
  // since references are always immutable, it makes no sense to
  // apply const or volatile to them
  xassert(op==PO_REFERENCE? cv==CV_NONE : true);

  // it also makes no sense to stack reference operators underneath
  // other indirections (i.e. no ptr-to-ref, nor ref-to-ref)
  xassert(!a->isReference());
}


PointerType *PointerType::deepClone() const {
  PointerType *tmp = new PointerType(op, cv, atType->deepClone());
  tmp->q = q ? ::deepCloneLiterals(q) : NULL;
  return tmp;
}


bool PointerType::innerEquals(PointerType const *obj) const
{
  return op == obj->op &&
         cv == obj->cv &&
         atType->equals(obj->atType);
}


string PointerType::leftString(bool /*innerParen*/) const
{
  stringBuilder s;
  s << atType->leftString(false /*innerParen*/);
  if (atType->isFunctionType() ||
      atType->isArrayType()) {
    s << "(";
  }
  s << (op==PO_POINTER? "*" : "&");
  s << ::toString(q);
  s << cvToString(cv);
  return s;
}

string PointerType::rightString(bool /*innerParen*/) const
{
  stringBuilder s;
  if (atType->isFunctionType() ||
      atType->isArrayType()) {
    s << ")";
  }
  s << atType->rightString(false /*innerParen*/);
  return s;
}


string PointerType::toCilString(int depth) const
{
  return stringc << ::toString(q)
                 << cvToString(cv)
                 << (op==PO_POINTER? "ptrto " : "refto ")
                 << recurseCilString(atType, depth);
}


#if 0
MLValue PointerType::toMLValue(int depth) const
{
  // TPtr of typ * attribute list

  return mlTuple2(typ_TPtr,
                  atType->toMLValue(depth),
                  cvToMLAttrs(cv));
}
#endif // 0


int PointerType::reprSize() const
{
  // a typical value .. (architecture-dependent)
  return 4;
}


bool PointerType::anyCtorSatisfies(TypePred pred) const
{
  return pred(this) ||
         atType->anyCtorSatisfies(pred);
}


// -------------------- FunctionType::ExnSpec --------------
FunctionType *FunctionType::deepClone() const {
  FunctionType *tmp = new FunctionType(retType->deepClone(), cv);
  for (ObjListIter<Parameter> param_iter(params); !param_iter.isDone(); param_iter.adv()) {
    tmp->addParam(param_iter.data()->deepClone());
//      xassert(param_iter.data()->type ==
//              param_iter.data()->decl->type // the variable
//              );
  }
  tmp->acceptsVarargs = acceptsVarargs;
  // FIX: omit these for now.
//    tmp->exnSpec = exnSpec->deepClone();
//    tmp->templateParams = templateParams->deepClone();

  tmp->q = q ? ::deepCloneLiterals(q) : NULL;
  return tmp;
}


FunctionType::ExnSpec::~ExnSpec()
{
  types.removeAll();
}


bool FunctionType::ExnSpec::anyCtorSatisfies(Type::TypePred pred) const
{
  SFOREACH_OBJLIST(Type const, types, iter) {
    if (iter.data()->anyCtorSatisfies(pred)) {
      return true;
    }
  }
  return false;
}


// -------------------- FunctionType -----------------
FunctionType::FunctionType(Type const *r, CVFlags c)
  : retType(r),
    q(NULL),
    cv(c),
    params(),
    acceptsVarargs(false),
    exnSpec(NULL),
    templateParams(NULL)
{}


FunctionType::~FunctionType()
{        
  if (exnSpec) {
    delete exnSpec;
  }
  if (templateParams) {
    delete templateParams;
  }
}


bool FunctionType::innerEquals(FunctionType const *obj) const
{
  if (retType->equals(obj->retType) &&
      //cv == obj->cv &&     // this is part of the parameter list
      acceptsVarargs == obj->acceptsVarargs) {
    // so far so good, try the parameters
    return equalParameterLists(obj) &&
           equalExceptionSpecs(obj);
  }
  else {
    return false;
  }
}

bool FunctionType::equalParameterLists(FunctionType const *obj) const
{
  // dsw: FIX: The comment below makes no sense to me.  If it *is*
  // legal to overload with different cv qualifiers, then why does it
  // cause us to return false?  Anyway, omitting checking for
  // QualifierLiterals here.
  if (cv != obj->cv) {
    // the 'cv' qualifier is really attached to the 'this' parameter;
    // it's important to check this here, since disequality of
    // parameter lists is part of the criteria for allowing
    // overloading, and it *is* legal to overload with different 'cv'
    // flags on a class method
    return false;
  }

  ObjListIter<Parameter> iter1(params);
  ObjListIter<Parameter> iter2(obj->params);
  for (; !iter1.isDone() && !iter2.isDone();
       iter1.adv(), iter2.adv()) {
    // parameter names do not have to match, but
    // the types do
    if (iter1.data()->type->equals(iter2.data()->type)) {
      // ok
    }
    else {
      return false;
    }
  }

  return iter1.isDone() == iter2.isDone();
}


// almost identical code to the above.. list comparison is
// always a pain..
bool FunctionType::equalExceptionSpecs(FunctionType const *obj) const
{
  if (exnSpec==NULL && obj->exnSpec==NULL)  return true;
  if (exnSpec==NULL || obj->exnSpec==NULL)  return false;

  // hmm.. this is going to end up requiring that exception specs
  // be listed in the same order, whereas I think the semantics
  // imply they're more like a set.. oh well
  SObjListIter<Type const> iter1(exnSpec->types);
  SObjListIter<Type const> iter2(obj->exnSpec->types);
  for (; !iter1.isDone() && !iter2.isDone();
       iter1.adv(), iter2.adv()) {
    if (iter1.data()->equals(iter2.data())) {
      // ok
    }
    else {
      return false;
    }
  }

  return iter1.isDone() == iter2.isDone();
}


void FunctionType::addParam(Parameter *param)
{
  params.append(param);
}


string FunctionType::leftString(bool innerParen) const
{
  stringBuilder sb;

  // template parameters
  if (templateParams) {
    sb << templateParams->toString() << " ";
  }

  // return type and start of enclosing type's description

  // NOTE: we do *not* propagate 'innerParen'!  
  sb << retType->leftString();
  if (innerParen) {
    sb << "(";
  }

  return sb;
}

string FunctionType::rightString(bool innerParen) const
{
  // finish enclosing type
  stringBuilder sb;
  if (innerParen) {
    sb << ")";
  }

  // arguments
  sb << "(";
  int ct=0;
  FOREACH_OBJLIST(Parameter, params, iter) {
    if (ct++ > 0) {
      sb << ", ";
    }
    sb << iter.data()->toString();
  }

  if (acceptsVarargs) {
    if (ct++ > 0) {
      sb << ", ";
    }
    sb << "...";
  }

  sb << ")";

  // qualifiers
  sb << ::toString(q);
  if (cv) {
    sb << " " << ::toString(cv);
  }

  // exception specs
  if (exnSpec) {
    sb << " throw(";                
    int ct=0;
    SFOREACH_OBJLIST(Type const, exnSpec->types, iter) {
      if (ct++ > 0) {
        sb << ", ";
      }
      sb << iter.data()->toString();
    }
    sb << ")";
  }

  // finish up the return type
  sb << retType->rightString();

  return sb;
}


string FunctionType::toCilString(int depth) const
{
  stringBuilder sb;
  sb << "func " /*<< cvToString(cv) << " "*/;
  if (acceptsVarargs) {
    sb << "varargs ";
  }
  sb << "(";

  int ct=0;
  FOREACH_OBJLIST(Parameter, params, iter) {
    if (++ct > 1) {
      sb << ", ";
    }
    sb << iter.data()->name << ": "
       << recurseCilString(iter.data()->type, depth);
  }

  sb << ") -> " << recurseCilString(retType, depth);

  return sb;
}


#if 0
MLValue FunctionType::toMLValue(int depth) const
{
  // TFunc of typ * typ list * bool * attribute list

  // build up argument type list
  MLValue args = mlNil();
  FOREACH_OBJLIST(Parameter, params, iter) {
    args = mlCons(iter.data()->type->toMLValue(depth),
                  args);
  }

  return mlTuple4(typ_TFunc,
                  retType->toMLValue(depth),
                  args,
                  mlBool(acceptsVarargs),
                  cvToMLAttrs(cv));
}
#endif // 0


int FunctionType::reprSize() const
{
  // thinking here about how this works when we're summing
  // the fields of a class with member functions ..
  return 0;
}


bool parameterListCtorSatisfies(Type::TypePred pred, 
                                ObjList<Parameter> const &params)
{
  FOREACH_OBJLIST(Parameter, params, iter) {
    if (iter.data()->type->anyCtorSatisfies(pred)) {
      return true;
    }
  }
  return false;
}

bool FunctionType::anyCtorSatisfies(TypePred pred) const
{
  return pred(this) ||
         retType->anyCtorSatisfies(pred) ||
         parameterListCtorSatisfies(pred, params) ||
         (exnSpec && exnSpec->anyCtorSatisfies(pred)) ||
         (templateParams && templateParams->anyCtorSatisfies(pred));
}



// -------------------- Parameter -----------------
Parameter::~Parameter()
{}

Parameter *Parameter::deepClone() const {
  Parameter *tmp =
    new Parameter(
                  // dsw: FIX: don't see a reason to clone the name
//                    (name ? strdup(name) : (StringRef)NULL)
                  name
                  ,NULL // NOT: type->deepClone()
                  // clone the variable and then copy the type below.
                  ,decl->deepClone()
                  );
  // maintain the invariant that param->type == param->decl->type
  tmp->type = tmp->decl->type;
  // dsw: Cloning this involves cloning the whole expression language.
  // FIX: does this matter?
//    tmp->defaultArgument = defaultArgument->deepClone();
  tmp->defaultArgument = NULL;
  return tmp;
}

string Parameter::toString() const
{
  stringBuilder sb;
  if (type->isTypeVariable()) {
    sb << "class " << name;
  }
  else {
    sb << type->toCString(name);
  }

  if (decl && decl->value) {
    sb << renderExpressionAsString(" = ", decl->value);
  }
  return sb;
}


// ----------------- TemplateParams --------------
TemplateParams::~TemplateParams()
{
  params.deleteAll();
}


string TemplateParams::toString() const
{
  stringBuilder sb;
  sb << "template <";
  int ct=0;
  FOREACH_OBJLIST(Parameter, params, iter) {
    if (ct++ > 0) {
      sb << ", ";
    }
    sb << iter.data()->toString();
  }
  sb << ">";
  return sb;
}


bool TemplateParams::equalTypes(TemplateParams const *obj) const
{
  ObjListIter<Parameter> iter1(params), iter2(obj->params);
  for (; !iter1.isDone() && !iter2.isDone();
       iter1.adv(), iter2.adv()) {
    if (iter1.data()->type->equals(iter2.data()->type)) {
      // ok
    }
    else {
      return false;
    }
  }

  return iter1.isDone() == iter2.isDone();
}


bool TemplateParams::anyCtorSatisfies(Type::TypePred pred) const
{
  return parameterListCtorSatisfies(pred, params);
}


// ------------------ ClassTemplateInfo -------------
ClassTemplateInfo::ClassTemplateInfo()
  : instantiated(),           // empty map
    specializations(),        // empty list
    specialArguments(NULL)    // empty list
{}

ClassTemplateInfo::~ClassTemplateInfo()
{}


// -------------------- ArrayType ------------------
ArrayType *ArrayType::deepClone() const {
  ArrayType *tmp = new ArrayType(eltType->deepClone(), size);
  tmp->hasSize = hasSize;
  tmp->q = q ? ::deepCloneLiterals(q) : NULL;
  return tmp;
}


void ArrayType::checkWellFormedness() const
{
  // you can't have an array of references
  xassert(!eltType->isReference());
}


bool ArrayType::innerEquals(ArrayType const *obj) const
{
  if (!( eltType->equals(obj->eltType) &&
         hasSize == obj->hasSize )) {
    return false;
  }

  if (hasSize) {
    return size == obj->size;
  }
  else {
    return true;
  }
}


string ArrayType::leftString(bool /*innerParen*/) const
{
  return eltType->leftString();
}

string ArrayType::rightString(bool /*innerParen*/) const
{
  stringBuilder sb;

  if (hasSize) {
    sb << "[" << size << "]";
  }
  else {
    sb << "[]";
  }

  sb << eltType->rightString();

  return sb;
}


string ArrayType::toCilString(int depth) const
{
  stringBuilder sb;
  sb << "array [";
  if (hasSize) {
    sb << size;
  }
  sb << "] of " << recurseCilString(eltType, depth);
  return sb;
}


#if 0
MLValue ArrayType::toMLValue(int depth) const
{
  // TArray of typ * exp option * attribute list

  // size
  MLValue mlSize;
  if (hasSize) {
    // since the array type is currently an arbitrary
    // expression, but I just store an int (because I
    // evaluate sizeof at parse time), construct an
    // expression now
    Owner<CilExpr> e; e = newIntLit(NULL /*extra*/, size);
    mlSize = mlSome(e->toMLValue());
  }
  else {
    mlSize = mlNone();
  }

  return mlTuple3(typ_TArray,
                  eltType->toMLValue(depth),
                  mlSize,
                  mlNil());    // no attrs for arrays
}
#endif // 0


int ArrayType::reprSize() const
{
  if (hasSize) {
    return eltType->reprSize() * size;
  }
  else {
    // or should I throw an exception ..?
    cout << "warning: reprSize of a sizeless array\n";
    return 0;
  }
}


bool ArrayType::anyCtorSatisfies(TypePred pred) const
{
  return pred(this) ||
         eltType->anyCtorSatisfies(pred);
}


// -------------------- type construction ----------------------
CVAtomicType *makeType(AtomicType const *atomic)
{
  return makeCVType(atomic, CV_NONE);
}


CVAtomicType *makeCVType(AtomicType const *atomic, CVFlags cv)
{
  return new CVAtomicType(atomic, cv);
}


Type const *applyCVToType(CVFlags cv, Type const *baseType)
{
  if (baseType->isError()) {
    return baseType;
  }

  if (cv == CV_NONE) {
    // keep what we've got
    return baseType;
  }

  // the idea is we're trying to apply 'cv' to 'baseType'; for
  // example, we could have gotten baseType like
  //   typedef unsigned char byte;     // baseType == unsigned char
  // and want to apply const:
  //   byte const b;                   // cv = CV_CONST
  // yielding final type
  //   unsigned char const             // return value from this fn

  // first, check for special cases
  switch (baseType->getTag()) {
    case Type::T_ATOMIC: {
      CVAtomicType const &atomic = baseType->asCVAtomicTypeC();
      if ((atomic.cv | cv) == atomic.cv) {
        // the given type already contains 'cv' as a subset,
        // so no modification is necessary
        return baseType;
      }
      else {
        // we have to add another CV, so that means creating
        // a new CVAtomicType with the same AtomicType as 'baseType'
        CVAtomicType *ret = new CVAtomicType(atomic);

        // but with the new flags added
        ret->cv = (CVFlags)(ret->cv | cv);

        return ret;
      }
      break;
    }

    case Type::T_POINTER: {
      // logic here is nearly identical to the T_ATOMIC case
      PointerType const &ptr = baseType->asPointerTypeC();
      if (ptr.op == PO_REFERENCE) {
        return NULL;     // can't apply CV to references
      }
      if ((ptr.cv | cv) == ptr.cv) {
        return baseType;
      }
      else {
        PointerType *ret = new PointerType(ptr);
        ret->cv = (CVFlags)(ret->cv | cv);
        return ret;
      }
      break;
    }

    default:    // silence warning
    case Type::T_FUNCTION:
    case Type::T_ARRAY:
      // can't apply CV to either of these (function has CV, but
      // can't get it after the fact)
      return NULL;
  }
}


ArrayType const *setArraySize(ArrayType const *type, int size)
{
  ArrayType *ret = new ArrayType(type->eltType, size);
  return ret;
}


Type const *makePtrOperType(PtrOper op, CVFlags cv, Type const *type)
{
  if (type->isError()) {
    return type;
  }

  xassert(!type->isReference()); // don't make a ref to a ref

  return new PointerType(op, cv, type);
}


#ifdef DISTINCT_CVATOMIC_TYPES
CVAtomicType const *getSimpleType(SimpleTypeId st, CVFlags cv = CV_NONE)
{
  xassert((unsigned)st < (unsigned)NUM_SIMPLE_TYPES);
  return new CVAtomicType(&SimpleType::fixed[st], cv);
}

#else
CVAtomicType const *getSimpleType(SimpleTypeId st)
{
  xassert((unsigned)st < (unsigned)NUM_SIMPLE_TYPES);
  return &(CVAtomicType::fixed[st]);
}
#endif


// ------------------ test -----------------
void cc_type_checker()
{
  #ifndef NDEBUG
  // verify the fixed[] arrays
  // it turns out this is probably redundant, since the compiler will
  // complain if I leave out an entry, now that the classes do not have
  // default constructors! yes!
  for (int i=0; i<NUM_SIMPLE_TYPES; i++) {
    assert(SimpleType::fixed[i].type == i);

    SimpleType const *st = (SimpleType const*)(CVAtomicType::fixed[i].atomic);
    assert(st && st->type == i);
  }
  #endif // NDEBUG
}


// --------------- debugging ---------------
char *type_toString(Type const *t)
{
  // defined in smbase/strutil.cc
  return copyToStaticBuffer(t->toString());
}


char *type_toCilString(Type const *t)
{
  return copyToStaticBuffer(t->toCilString(20 /*depth*/));
}<|MERGE_RESOLUTION|>--- conflicted
+++ resolved
@@ -4,11 +4,8 @@
 #include "cc_type.h"    // this module
 #include "trace.h"      // tracingSys
 #include "variable.h"   // Variable
-<<<<<<< HEAD
-=======
 #include "strutil.h"    // copyToStaticBuffer
 
->>>>>>> 87e7f148
 #include <assert.h>     // assert
 #include <string.h>
 
@@ -1345,10 +1342,14 @@
                   );
   // maintain the invariant that param->type == param->decl->type
   tmp->type = tmp->decl->type;
+
   // dsw: Cloning this involves cloning the whole expression language.
   // FIX: does this matter?
 //    tmp->defaultArgument = defaultArgument->deepClone();
-  tmp->defaultArgument = NULL;
+  //tmp->defaultArgument = NULL;
+  // sm: I moved 'defaultArgument' into 'decl->value', so the issue
+  // is moot here; either they're cloned in Variable or not
+
   return tmp;
 }
 
