--- conflicted
+++ resolved
@@ -4231,15 +4231,9 @@
       SFOREACH_OBJLIST(Variable, sft->params, iter) {
         ct++;
         Variable const *sp = iter.data();
-<<<<<<< HEAD
-        Variable *rp = makeVariable(sp->loc, sp->name,
-          applyArgumentMapToType(map, sp->type), sp->flags);
-          
-        if (sp->varValue) {
-=======
 
         // result parameter type
-        Type *rpt;
+        CType *rpt;
         if (sft->isMethod() && ct==1) {
           rpt = applyArgumentMapToReceiverType(map, sp->type);
         }
@@ -4249,8 +4243,7 @@
 
         Variable *rp = makeVariable(sp->loc, sp->name, rpt, sp->flags);
 
-        if (sp->value) {
->>>>>>> 28dd7005
+        if (sp->varValue) {
           // TODO: I should be substituting the template parameters
           // in the default argument too... but for now I will just
           // use it without modification
@@ -4448,9 +4441,9 @@
 // type syntax, I need to (in this one instance) pull them off to
 // treat them specially.
 //
-Type *Env::applyArgumentMapToReceiverType(MType &map, Type *origSrc)
+CType *Env::applyArgumentMapToReceiverType(MType &map, CType *origSrc)
 {             
-  Type const *src = origSrc;
+  CType const *src = origSrc;
                                   
   // The receiver object type is always a reference
   xassert(src->isReferenceType());
@@ -4459,11 +4452,11 @@
   // actually the cv-flags for the function type this parameter is
   // contained in (or at least, that is how they would be rendered
   // syntactically).
-  Type *srcAtType = src->asReferenceTypeC()->atType;
+  CType *srcAtType = src->asReferenceTypeC()->atType;
   CVFlags origCVFlags = srcAtType->getCVFlags();
   
   // Now apply the map as usual.
-  Type *destAtType = applyArgumentMapToType(map, srcAtType);
+  CType *destAtType = applyArgumentMapToType(map, srcAtType);
   if (destAtType == srcAtType) {
     return origSrc;     // no changes at all
   }
