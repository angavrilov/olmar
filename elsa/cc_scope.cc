// cc_scope.cc            see license.txt for copyright and terms of use
// code for cc_scope.h

#include "cc_scope.h"     // this module
#include "trace.h"        // trace
#include "variable.h"     // Variable
#include "cc_type.h"      // CompoundType
#include "cc_env.h"       // doh.  Env::error
#include "mangle.h"       // mangle
#include "exc.h"          // unwinding


Scope::Scope(ScopeKind sk, int cc, SourceLoc initLoc)
  : variables(),
    typeTags(),
    changeCount(cc),
    onScopeStack(false),
    canAcceptNames(true),
    parentScope(),
    scopeKind(sk),
    namespaceVar(NULL),
    templateParams(),
    parameterizedEntity(NULL),
    usingEdges(0),            // the arrays start as NULL b/c in the
    usingEdgesRefct(0),       // common case the sets are empty
    activeUsingEdges(0),
    outstandingActiveEdges(0),
    curCompound(NULL),
    curAccess(AK_PUBLIC),
    curFunction(NULL),
    curLoc(initLoc)
{
  xassert(sk != SK_UNKNOWN);
}

// a ctor for de-serialization
Scope::Scope(ReadXML&)
  : variables(),
    typeTags(),
    changeCount(0),
    onScopeStack(false),
    canAcceptNames(true),
    parentScope(),
    scopeKind(SK_UNKNOWN),
    namespaceVar(NULL),
    templateParams(),
    parameterizedEntity(NULL),
    usingEdges(0),            // the arrays start as NULL b/c in the
    usingEdgesRefct(0),       // common case the sets are empty
    activeUsingEdges(0),
    outstandingActiveEdges(0),
    curCompound(NULL),
    curFunction(NULL),
    curLoc(SL_UNKNOWN)
{}

Scope::~Scope()
{
  // 8/14/04: I got all of our test suite to go through without
  // running into what is now the xfailure below, so I think I've got
  // most of this straightened out.  But this isn't such a big deal if
  // it fails so I'm going to turn it off again.  If at some point
  // we are more interested in improving the implementation than in
  // getting code to go through, I might turn it on again.
  #if 0
  if (scopeKind == SK_TEMPLATE_PARAMS && !parameterizedPrimary) {
    // my intent is that all SK_TEMPLATE_PARAMSs get assigned to some
    // primary eventually; this warning should be commented-out once
    // the implementation stabilizes
    xfailure(stringc << desc() << " has no parameterizedPrimary");
  }
  #endif // 0

  // if we were delegated, break the delegation
  if (isDelegated()) {
    CompoundType *ct = parameterizedEntity->type->asCompoundType();
    if (!unwinding()) {
      xassert(ct->parameterizingScope == this);
    }

    TRACE("templateParams", desc() << " removing delegation to " << ct->desc());

    ct->parameterizingScope = NULL;
    parameterizedEntity = NULL;     // irrelevant but harmless
  }
  
  if (!unwinding()) {         // if not already raising an exception,
    xassert(!onScopeStack);   // check that we are not pointed-to
  }
}


bool Scope::isPermanentScope() const
{
  return isGlobalScope() ||
         isNamespace() ||
         (curCompound && curCompound->name);
}


bool Scope::isDelegated() const
{
  return parameterizedEntity &&
         parameterizedEntity->type->isCompoundType();
}


Scope *Scope::getDelegationPointer() const
{
  if (curCompound) {
    return curCompound->parameterizingScope;
  }
  return NULL;
}

Scope *Scope::getAndNullifyDelegationPointer()
{
  Scope *ret = curCompound->parameterizingScope;
  xassert(ret);
  curCompound->parameterizingScope = NULL;
  return ret;
}

void Scope::setDelegationPointer(Scope *s)
{
  xassert(!curCompound->parameterizingScope);
  xassert(s);
  curCompound->parameterizingScope = s;
}


// -------- insertion --------
template <class T>
bool insertUnique(StringRefMap<T> &table, char const *key, T *value,
                  int &changeCount, bool forceReplace)
{
  if (!forceReplace && table.get(key)) {
    return false;
  }

  // NOTE: it is no longer necessary to remove before adding; add will
  // just overwrite
  table.add(key, value);
  changeCount++;
  return true;
}


bool Scope::isGlobalTemplateScope() const 
{
  return isTemplateParamScope() && 
         (parentScope && parentScope->isGlobalScope());
}


bool Scope::isWithinUninstTemplate() const 
{
  if (curCompound && 
      curCompound->templateInfo() &&
      curCompound->templateInfo()->hasParameters()) {
    return true;
  }

  if (parentScope) {
    return parentScope->isWithinUninstTemplate();
  }
  else {
    return false;
  }
}


bool Scope::hasTemplateParams() const
{
  return isTemplateParamScope() &&
         templateParams.isNotEmpty();
}


// This function should not modify 'v'; any changes to 'v' should
// instead be done by 'registerVariable'.
bool Scope::addVariable(Variable *v, bool forceReplace)
{
  xassert(canAcceptNames);

  if (!v->isNamespace()) {
    // classify the variable for debugging purposes
    #if DO_TRACE
      char const *classification =
        v->hasFlag(DF_TYPEDEF)?    "typedef" :
        v->type->isFunctionType()? "function" :
                                   "variable" ;
    #endif // DO_TRACE

    // does the type contain any error-recovery types?  if so,
    // then we don't want to add the variable because we could
    // be trying to disambiguate a declarator, and this would
    // be the erroneous interpretation which is not supposed to
    // modify the environment
    bool containsErrors = v->type->containsErrors();
    char const *prefix = "";
    if (containsErrors) {
      prefix = "[cancel/error] ";
    }

    if (!curCompound) {
      // variable outside a class
      TRACE("env",    prefix << "added " << classification
                   << " `" << v->name
                   << "' of type `" << v->type->toString()
                   << "' at " << toLCString(v->loc)
                   << " to " << desc());
    }
    else {
      // class member
      //v->access = curAccess;      // moved into registerVariable()
      TRACE("env",    prefix << "added " << toString(v->getAccess())
                   << " member " << classification
                   << " `" << v->name
                   << "' of type `" << v->type->toString()
                   << "' at " << toLCString(v->loc)
                   << " to " << desc());
    }

    if (containsErrors) {
      return true;     // pretend it worked; don't further rock the boat
    }
  }

  // moved into registerVariable()
  //if (isGlobalScope()) {
  //  v->setFlag(DF_GLOBAL);
  //}

  if (insertUnique(variables, v->name, v, changeCount, forceReplace)) {
    afterAddVariable(v);
    return true;
  }
  else {
    return false;
  }
}

void Scope::afterAddVariable(Variable *v)
{}


bool Scope::addCompound(CompoundType *ct)
{
  xassert(canAcceptNames);
  xassert(ct->typedefVar);

  TRACE("env", "added " << toString(ct->keyword) << " " << ct->name);

  ct->access = curAccess;
  return addTypeTag(ct->typedefVar);
}


bool Scope::addEnum(EnumType *et)
{
  xassert(canAcceptNames);
  xassert(et->typedefVar);

  TRACE("env", "added enum " << et->name);

  et->access = curAccess;
  return addTypeTag(et->typedefVar);
}


bool Scope::addTypeTag(Variable *tag)
{
  xassert(tag->type->isEnumType() ||
          tag->type->isCompoundType());

  tag->setAccess(curAccess);
  return insertUnique(typeTags, tag->name, tag, changeCount, false /*forceReplace*/);
}


// This function is responsble for modifying 'v' in preparation for
// adding it to this scope.  It's separated out from 'addVariable'
// because in certain cases the variable is actually not added; but
// this function should behave as if it always is added.
void Scope::registerVariable(Variable *v)
{
  if (v->getScopeKind() == SK_UNKNOWN) {
    v->setScopeKind(scopeKind);
  }
  else {
    // this happens to parameters at function definitions: the
    // variable is created and first entered into the parameter scope,
    // but then the they are also inserted into the function scope
    // (because the parameter scope ends at the closing-paren); so
    // leave the scope kind alone, even though now the variable has
    // been added to a function scope
  }

  if (isPermanentScope()) {
    v->scope = this;
  }

  if (curCompound) {
    // take access control from scope's current setting
    v->setAccess(curAccess);
  }

  if (isGlobalScope()
      // FIX: is this right?  dsw: if we are in a template scope that
      // is in a global scope, you are effectively also a global
      // unless you are a template parameter
      //
      // sm: TODO: what is going on here?  why does this matter?  what
      // is being set DF_GLOBAL that wouldn't otherwise?  who pays
      // attention that flag?
      || (isGlobalTemplateScope() && !v->hasFlag(DF_PARAMETER))
      ) {
    v->setFlag(DF_GLOBAL);
  }
}


void Scope::addUniqueVariable(Variable *v)
{
  registerVariable(v);
  bool ok = addVariable(v);
  xassert(ok);
}

 
// is 'ancestor' an ancestor of 'child'?
bool hasAncestor(BaseClassSubobj const *child, BaseClassSubobj const *ancestor)
{
  // Unfortunately, I can't do a DFS using the 'visited' fields,
  // because this query happens right in the middle of *another* DFS
  // that is using those same fields.  Oh well, just to it without
  // the 'visited' flags, and take the possibly exponential hit ...

  if (child == ancestor) {
    return true;
  }
  
  SFOREACH_OBJLIST(BaseClassSubobj, child->parents, iter) {
    if (hasAncestor(iter.data(), ancestor)) {
      return true;
    }
  }
  
  return false;
}


Variable *Scope::lookupVariable_inner
  (LookupSet &candidates, StringRef name, Env &env, LookupFlags flags)
{
  Variable *v1 = NULL;

  // [cppstd sec. 10.2]: class members hide all members from
  // base classes
  //
  // 2005-08-14: calling 'lookupSingleVariable' to fix in/t0527.cc;
  // this now filters twice, but it should be ok anyway
  v1 = candidates.filter(lookupSingleVariable(name, flags), flags);

  if (!(flags & LF_IGNORE_USING)) {
    if (!(flags & LF_QUALIFIED)) {
      // 7.3.4 para 1: "active using" edges are a source of additional
      // declarations that can satisfy an unqualified lookup
      if (activeUsingEdges.isNotEmpty()) {
        v1 = searchActiveUsingEdges(candidates, name, env, flags, v1);
      }
    }
    else {
      // 3.4.3.2 para 2: do a DFS on the "using" edge graph, but only
      // if we haven't already found the name
      if (!v1 && usingEdges.isNotEmpty()) {
        v1 = searchUsingEdges(candidates, name, env, flags);
      }
    }
  }

  if (v1) {
    return v1;
  }

  if (!curCompound) {
    // nowhere else to look
    return NULL;
  }

  // [ibid] if I can find a class member by looking in multiple
  // base classes, then it's ambiguous and the program has
  // an error
  //
  // to implement this, I'll walk the list of base classes,
  // keeping in 'ret' the latest successful lookup, and if I
  // find another successful lookup then I'll complain

  // recursively examine the subobject hierarchy
  BaseClassSubobj const *v1Subobj = NULL;
  curCompound->clearSubobjVisited();
  lookupVariable_considerBase(name, env, flags,
                              v1, v1Subobj, &(curCompound->subobj));

  if (v1) {
    candidates.adds(v1);
  }

  return v1;
}

// helper for lookupVariable_inner; if we find a suitable variable, set
// v1/v1Subobj to refer to it; if we find an ambiguity, report that
void Scope::lookupVariable_considerBase
  (StringRef name, Env &env, LookupFlags flags,  // stuff from caller
   Variable *&v1,                                    // best so far
   BaseClassSubobj const *&v1Subobj,                 // where 'v1' was found
   BaseClassSubobj const *v2Subobj)                  // where we're looking now
{
  if (v2Subobj->visited) return;
  v2Subobj->visited = true;

  CompoundType const *v2Base = v2Subobj->ct;

  // look in 'v2Base' for the field
  Variable *v2 =
    vfilter(v2Base->variables.get(name), flags);
  if (v2) {
    TRACE("lookup", "found " << v2Base->name << "::" << name);

    if (v1) {
      if (v1 == v2 &&
          (v1->hasFlag(DF_STATIC) || v1->hasFlag(DF_TYPEDEF))) {
        // they both refer to the same static entity; that's ok
        // (10.2 para 2); ALSO: we believe this exception should
        // apply to types also (DF_TYPEDEF), though the standard
        // does not explicitly say so (in/t0166.cc is testcase)
        return;
      }

      // 9/21/04: It is still possible that this is not an error, if
      // 'v1' is hidden by 'v2' but (because of virtual inheritance)
      // 'v1' was nevertheless traversed before 'v2'.  So, check whether
      // 'v2' hides 'v1'.  See in/d0104.cc.
      if (hasAncestor(v2Subobj, v1Subobj)) {
        // ok, just go ahead and let 'v2' replace 'v1'
        TRACE("lookup", "DAG ancestor conflict suppressed (v2 is lower)");
      }
      else if (hasAncestor(v1Subobj, v2Subobj)) {
        // it could also be the other way around
        TRACE("lookup", "DAG ancestor conflict suppressed (v1 is lower)");

        // in this case, 'v1' is already the right one
        return;
      }
      else {
        // ambiguity
        env.error(stringc
          << "reference to `" << name << "' is ambiguous, because "
          << "it could either refer to "
          << v1Subobj->ct->name << "::" << name << " or "
          << v2Base->name << "::" << name);
        return;
      }
    }

    // found one; copy it into 'v1', my "best so far"
    v1 = v2;
    v1Subobj = v2Subobj;

    // this name hides any in base classes, so this arm of the
    // search stops here
    return;
  }

  // we didn't find it; recursively look into base classes of
  // 'v2Subobj'
  SFOREACH_OBJLIST(BaseClassSubobj, v2Subobj->parents, iter) {
    lookupVariable_considerBase(name, env, flags, v1, v1Subobj, iter.data());
  }
}


Variable *Scope::lookupVariable(StringRef name, Env &env,
                                LookupFlags flags)
{
  LookupSet candidates;
  return lookupVariable_set(candidates, name, env, flags);
}

Variable *Scope::lookupVariable_set
  (LookupSet &candidates, StringRef name, Env &env, LookupFlags flags)
{
  if (flags & LF_INNER_ONLY) {
    return candidates.filter(variables.get(name), flags);
  }

  if (curCompound && (flags & LF_ARG_DEP)) {
    // (in/t0569.cc) Arg-dep lookup only finds friends of classes
    // [3.4.2p1].  This is iterative search is not very efficient, but
    // it probably won't be used that often.  Building a more
    // efficient structure is a bit of a pain since friend sets need
    // not correspond to existing overload sets.
    SFOREACH_OBJLIST_NC(Variable, curCompound->friends, iter) {
      Variable *v = iter.data();
      if (v->name == name) {
        candidates.filter(v, flags);
      }
    }
    return candidates.isEmpty() ? NULL : candidates.first();
  }

  Variable *ret = lookupVariable_inner(candidates, name, env, flags);
  if (ret) return ret;

  // previously, I had code here which traversed the 'parentScope'
  // link to find additional places to look for 'name'; however, that
  // is very bad because:
  //   - the caller (typically Env::lookupVariable) is already iterating
  //     through the scope stack, so this will defeat that function's
  //     'foundScope' return value
  //   - the 'parentScope' link is NULL for unnamed scopes (at least in
  //     the current design), so searching along that path leads to
  //     different behavior depending on whether things are named
  //
  // so, if we do not find the name here, we just stop; the caller is
  // responsible for checking in parent scopes, etc.
  return NULL;
}


CompoundType const *Scope::lookupCompoundC(StringRef name, Env &env,
                                           LookupFlags flags) const
{
  Variable *v = lookupTypeTag(name, env, flags);
  if (!v) {
    return NULL;
  }
  else if (!v->type->isCompoundType()) {
    // TODO: further distinguish between struct/class and union
    if (!(flags & LF_SUPPRESS_ERROR)) {
      env.error(stringc << "`" << name << "' is not a struct/class/union");
    }
    return NULL;
  }
  else {
    return v->type->asCompoundType();
  }
}


EnumType const *Scope::lookupEnumC(StringRef name, Env &env,
                                   LookupFlags flags) const
{
  Variable *v = lookupTypeTag(name, env, flags);
  if (!v) {
    return NULL;
  }
  else if (!v->type->isEnumType()) {
    if (!(flags & LF_SUPPRESS_ERROR)) {
      env.error(stringc << "`" << name << "' is not an enum");
    }
    return NULL;
  }
  else {
    return v->type->asCVAtomicType()->atomic->asEnumType();
  }
}


Variable *Scope::lookupTypeTag(StringRef name, Env &env, LookupFlags flags) const
{
  Variable *v = vfilter(typeTags.get(name), flags);
  if (v || (flags & LF_INNER_ONLY)) {
    return v;
  }

  // consider bases
  if (curCompound) {
    FOREACH_OBJLIST(BaseClass, curCompound->get_bases(), iter) {
      Variable *v2 = iter.data()->ct->lookupTypeTag(name, env, flags);
      if (v2) {
        if (!v) {
          v = v2;
        }
        else if (v != v2) {
          env.error(stringc << "ambiguous type tag: `" << v->fullyQualifiedName()
                            << "' vs. `" << v2->fullyQualifiedName() << "'");
        }
      }
    }
  }

  return v;
}


Variable *Scope::lookupSingleVariable(StringRef name, LookupFlags flags)
{
  if (flags & LF_QUERY_TAGS) {
    return vfilter(typeTags.get(name), flags);
  }
      
  if (flags & LF_ONLY_TYPES) {
    // 3.4.4p2,3: what we are implementing is "ignoring any non-type
    // names that have been declared"; in C++ mode it does not matter
    // whether we look in the tags or the variables first
    // (in/t0414.cc), but in C mode we must look in tags first
    // (in/c/t0019.c)
    Variable *v = vfilter(typeTags.get(name), flags);
    if (v) {
      return v;
    }
  }

  if (flags & LF_TYPES_NAMESPACES) {
    // (in/t0527.cc) try 'variables' (so we see namespaces and
    // typedefs), but if that yields something but it is not a type or
    // namespace, then look in the type tags too
    Variable *v = variables.get(name);
    if (v && !vfilter(v, flags)) {
      return vfilter(typeTags.get(name), flags);
    }
    else {
      return v;
    }
  }

  return vfilter(variables.get(name), flags);
}

void Scope::lookup(LookupSet &set, StringRef name, Env &env, LookupFlags flags)
{
  lookup(set, name, &env, flags);
}

void Scope::lookup(LookupSet &set, StringRef name, Env *env, LookupFlags flags)
{
  // check in our local map
  Variable *v = lookupSingleVariable(name, flags);

  // if found, expand overload sets
  if (v) {
    set.adds(v);
  }

  if (flags & LF_INNER_ONLY) {
    return;        // don't follow 'using' or base class chains
  }

  // consider 'using' directive edges
  if (!(flags & LF_IGNORE_USING)) {
    xassert(env);    // must pass an 'env' if you want 'using' edge traversal

    if (!(flags & LF_QUALIFIED)) {
      // 7.3.4 para 1: "active using" edges are a source of additional
      // declarations that can satisfy an unqualified lookup
      if (activeUsingEdges.isNotEmpty()) {
        v = searchActiveUsingEdges(set, name, *env, flags, v);
      }
    }
    else {
      // 3.4.3.2 para 2: do a DFS on the "using" edge graph, but only
      // if we haven't already found the name
      if (!v && usingEdges.isNotEmpty()) {
        v = searchUsingEdges(set, name, *env, flags);
      }
    }
  }
  
  // if we have found something, stop here, rather than considering
  // base classes
  xassert((!!v) == set.isNotEmpty());
  if (set.isNotEmpty()) {
    return;
  }

  // base classes?
  if (!curCompound) {
    return;
  }
  
  // get all the subobjects (I believe we do not have to call
  // ensureClassBodyInstantiated since every context will already
  // require that 'curCompound' be complete.)
  SObjList<BaseClassSubobj const> subobjs;
  curCompound->getSubobjects(subobjs);
  
  // look in each one for 'name', keeping track of which subobject
  // we find it in, if any     
  xassert(!v);
  BaseClassSubobj const *vObj = NULL;
  SFOREACH_OBJLIST(BaseClassSubobj const, subobjs, iter) {
    BaseClassSubobj const *v2Obj = iter.data();
    Variable *v2 = v2Obj->ct->lookupSingleVariable(name, flags);
    if (v2) {
      TRACE("lookup", "found " << v2Obj->ct->name << "::" << name);

      if (v) {
        // allow same entity, and static or type or enumerator
        // (cppstd 10.2 para 5)
        if (v==v2 && v->hasAnyFlags(DF_STATIC | DF_TYPEDEF | DF_ENUMERATOR)) {
          continue;
        }

        // allow hidden entities (cppstd 10.2 para 6)
        if (hasAncestor(v2Obj, vObj)) {
          // ok, just go ahead and let 'v2' replace 'v'
          TRACE("lookup", "DAG ancestor conflict suppressed (v2 is lower)");
        }
        else if (hasAncestor(vObj, v2Obj)) {
          // it could also be the other way around
          TRACE("lookup", "DAG ancestor conflict suppressed (v is lower)");

          // in this case, 'v1' is already the right one
          continue;
        }
        else {
          // ambiguity
          if (env) {
            env->error(stringc
              << "reference to `" << name << "' is ambiguous, because "
              << "it could either refer to "
              << vObj->ct->name << "::" << name << " or "
              << v2Obj->ct->name << "::" << name);
            break;
          }
          else {
            // since not reporting errors, must communicate the problem
            // via the result set
            set.removeAll();
            return;
          }
        }
      }

      // found one; copy it into 'v', my "best so far"
      v = v2;
      vObj = v2Obj;
    }
  }
  
  // if the above search yielded something, expand it and return
  if (v) {
    set.adds(v);
  }
}


Variable *Scope::lookup_one(StringRef name, Env &env, LookupFlags flags)
{
  return lookup_one(name, &env, flags);
}

Variable *Scope::lookup_one(StringRef name, Env *env, LookupFlags flags)
{
  LookupSet set;
  lookup(set, name, env, flags);
  return set.isEmpty()? NULL : set.first();
}


Variable const *Scope::getTypedefNameC() const
{
  if (scopeKind == SK_CLASS) {
    return curCompound->typedefVar;
  }
  if (scopeKind == SK_NAMESPACE) {
    return namespaceVar;
  }
  return NULL;
}


bool Scope::encloses(Scope const *s) const
{
  // in all situations where this is relevant, 's' has named parent
  // scopes (since we found it by qualified lookup), so just walk
  // the scope parent links

  Scope const *me = this;
  while (s && s!=me) {
    s = s->parentScope;
  }

  return s == me;
}


bool Scope::enclosesOrEq(Scope const *s) const
{ 
  return this == s || this->encloses(s);
}


string Scope::scopeName() const
{
  if (curCompound) {
    return curCompound->keywordAndName();
  }
  else {
    Variable const *v = getTypedefNameC();
    if (v && v->name) {
      return stringc << toString(scopeKind) << " " << v->name;
    }
    else if (isGlobalScope()) {
      return "global scope";
    }
    else {
      return stringc << "anonymous " << toString(scopeKind) << " scope";
    }
  }
}


string Scope::desc() const
{
  // name, plus address or serial number
  #if USE_SERIAL_NUMBERS
    return stringc << scopeName() << " #" << serialNumber;
  #else
    return stringc << scopeName() << " at " << stringf("%p", this);
  #endif
}

static void dumpMap(char const *label, StringRefMap<Variable> const &map)
{
  cout << "  " << label << ":\n";
  for (StringRefMap<Variable>::Iter iter(map);
       !iter.isDone();
       iter.adv()) {
    cout << "    " << iter.key() << ": " << iter.value()->toString() << "\n";
  }
}

void Scope::gdb() const
{
  cout << "Scope dump of " << desc() << ":\n";
  dumpMap("variables", variables);
  dumpMap("typeTags", typeTags);

  if (curCompound) {
    cout << "  friends (found during arg-dep lookup):\n";
    SFOREACH_OBJLIST(Variable, curCompound->friends, iter) {
      cout << "    " << iter.data()->toQualifiedString() << "\n";
    }
  }

  cout.flush();
}


void Scope::addUsingEdge(Scope *target)
{
  TRACE("using", "added using-edge from " << desc()
              << " to " << target->desc());

  usingEdges.push(target);
  target->usingEdgesRefct++;
}


void Scope::addActiveUsingEdge(Scope *target)
{
  TRACE("using", "added active-using-edge from " << desc()
              << " to " << target->desc());

  activeUsingEdges.push(target);
}

void Scope::removeActiveUsingEdge(Scope *target)
{
  TRACE("using", "removing active-using-edge from " << desc()
              << " to " << target->desc());

  if (activeUsingEdges.top() == target) {
    // we're in luck
    activeUsingEdges.pop();
  }
  else {
    // find the element that has 'target'
    for (int i=0; i<activeUsingEdges.length(); i++) {
      if (activeUsingEdges[i] == target) {
        // found it, swap with the top element
        Scope *top = activeUsingEdges.pop();
        activeUsingEdges[i] = top;
        return;
      }
    }
    
    xfailure("attempt to remove active-using edge not in the set");
  }
}


void Scope::scheduleActiveUsingEdge(Env &env, Scope *target)
{
  // find the innermost scope that contains both 'this' and 'target',
  // as this is effectively where target's declarations appear while
  // we're in this scope
  Scope *enclosing = env.findEnclosingScope(target);
  enclosing->addActiveUsingEdge(target);

  // schedule it for removal later
  outstandingActiveEdges.push(ActiveEdgeRecord(enclosing, target));
}


void Scope::openedScope(Env &env)
{
  if (onScopeStack) {
    xfailure(stringc << "opened twice: " << desc());
  }
  onScopeStack = true;

  if (usingEdges.length() == 0) {
    return;    // common case
  }

  // it's like I'm "using" myself, and thus all the things that
  // I have "using" edges to
  addUsingEdgeTransitively(env, this);
}

void Scope::closedScope()
{
  // remove the "active using" edges I previously added
  while (outstandingActiveEdges.isNotEmpty()) {
    ActiveEdgeRecord rec = outstandingActiveEdges.pop();

    // hmm.. I notice that I could just have computed 'source'
    // again like I did above..

    rec.source->removeActiveUsingEdge(rec.target);
  }

  xassert(onScopeStack);
  onScopeStack = false;
}


void Scope::addUsingEdgeTransitively(Env &env, Scope *target)
{
  // get set of scopes that are reachable along "using" edges from
  // 'target'; all get active-using edges, as if they directly
  // appeared in a using-directive in this scope (7.3.4 para 2)
  ArrayStack<Scope*> reachable;
  if (target != this) {
    // include it in the closure
    reachable.push(target);
  }
  target->getUsingClosure(reachable);

  // all (transitive) "using" edges give rise to "active using" edges
  for (int i=0; i<reachable.length(); i++) {
    scheduleActiveUsingEdge(env, reachable[i]);
  }
}


// search the lists instead of maintaining state in the Scope
// objects, to keep things simple; if the profiler tells me
// to make this faster, I can put colors into the objects
static void pushIfWhite(ArrayStack<Scope*> const &black,
                        ArrayStack<Scope*> &gray,
                        Scope *s)
{
  // in the black list?
  int i;
  for (i=0; i<black.length(); i++) {
    if (black[i] == s) {
      return;
    }
  }

  // in the gray list?
  for (i=0; i<gray.length(); i++) {
    if (gray[i] == s) {
      return;
    }
  }

  // not in either, color is effectively white, so push it
  gray.push(s);
}

// DFS over the network of using-directive edges
void Scope::getUsingClosure(ArrayStack<Scope*> &dest)
{
  // set of scopes already searched
  ArrayStack<Scope*> black;

  // stack of scopes remaining to be searched in the DFS
  ArrayStack<Scope*> gray;

  // initial condition
  gray.push(this);

  // process the gray set until empty
  while (gray.isNotEmpty()) {
    Scope *s = gray.pop();
    black.push(s);

    // add 's' to the desination list, except that 'this' is excluded
    if (s != this) {
      dest.push(s);
    }

    // push the "using" edges' targets
    for (int i=0; i < s->usingEdges.length(); i++) {
      pushIfWhite(black, gray, s->usingEdges[i]);
    }
  }
}


// return true if caller should return 'v'
bool Scope::foundViaUsingEdge(LookupSet &candidates, Env &env, LookupFlags flags,
                              Variable *v, Variable *&vfound)
{
  if (vfound) {
    if (!sameEntity(vfound, v)) {
      if (v->type->isFunctionType() &&
          vfound->type->isFunctionType()) {
        // ok; essentially they form an overload set
      }
      else {
        env.error(stringc
          << "ambiguous lookup: `" << vfound->fullyQualifiedName()
          << "' vs. `" << v->fullyQualifiedName() << "'");

        // originally I kept going in hopes of reporting more
        // interesting things, but now that the same scope can
        // appear multiple times on the active-using list, I
        // get multiple reports of the same thing, so bail after
        // the first
        return true;
      }
    }
  }
  else {
    vfound = v;
  }

  candidates.adds(v);

  return false;
}


Variable *Scope::searchActiveUsingEdges
  (LookupSet &candidates, StringRef name,
   Env &env, LookupFlags flags, Variable *vfound)
{
  // just consider the set of "active using" edges
  for (int i=0; i<activeUsingEdges.length(); i++) {
    Scope *s = activeUsingEdges[i];

    // look for 'name' in 's'
    Variable *v = s->lookupSingleVariable(name, flags);
    if (v) {
      if (foundViaUsingEdge(candidates, env, flags, v, vfound /*IN/OUT*/)) {
        return v;
      }
    }
  }

  return vfound;
}


// another DFS; 3.4.3.2 para 2
Variable *Scope::searchUsingEdges
  (LookupSet &candidates, StringRef name, Env &env, LookupFlags flags)
{
  // set of scopes already searched
  ArrayStack<Scope*> black;

  // stack of scopes remaining to be searched in the DFS
  ArrayStack<Scope*> gray;

  // initial condition
  gray.push(this);
  Variable *vfound = NULL;

  // process the gray set until empty
  while (gray.isNotEmpty()) {
    Scope *s = gray.pop();
    black.push(s);

    // does 's' have the name?
    Variable *v = s->lookupSingleVariable(name, flags);
    if (v) {
      if (foundViaUsingEdge(candidates, env, flags, v, vfound /*IN/OUT*/)) {
        return v;
      }
    }

    // if 's' does *not* have the name, then push the things it
    // points to
    else {
      // push the "using" edges' targets
      for (int i=0; i < s->usingEdges.length(); i++) {
        pushIfWhite(black, gray, s->usingEdges[i]);
      }
    }
  }

  return vfound;
}


// true if this scope is a member of the global scope
bool Scope::immediateGlobalScopeChild()
{
  return parentScope && parentScope->isGlobalScope();
}

// are we in a scope where the parent chain terminates in a global?
// That is, can fullyQualifiedName() be called on this scope without
// failing?
bool Scope::linkerVisible()
{
  if (parentScope) {
    return parentScope->linkerVisible();
  }
  else {
    return isGlobalScope();
  }
}


void fqn_STemplateArgs(stringBuilder &sb, ObjList<STemplateArgument> const &args,
                       bool doMangle)
{
  if (!doMangle) {
    sb << sargsToString(args);
  }
  else {
    mangleSTemplateArgs(sb, args);
  }
}


// FIX: Would be cleaner to implement this as a call to
// PQ_fullyQualifiedName() below and then to a toString() method.
// UPDATE: After long discussion with Scott, we determine that that
// idea is not practical.
// FIX: This is wrong as it does not take into account template
// arguments; Should be moved into CompoundType and done right.
//
// 8/09/04: sm: mangle=true is the original behavior of this function,
// mangle=false is the behavior I want
string Scope::fullyQualifiedName(bool mangle)
{
  // 7/28/04: I just changed things so that children of the global
  // scope have a non-NULL 'parentScope', and then adjusted this
  // code so it works like it used to.  I suspect this code could
  // be simplified in light of the new invariant.

  // a few places are still calling into this when it is the global
  // scope; since those places should be happy with "", and that is
  // in fact the "name" of the global scope, let's try this...
  if (isGlobalScope()) {
    return "";
  }

  stringBuilder sb;
  if (parentScope && !parentScope->isGlobalScope()) {
    sb = parentScope->fullyQualifiedName(mangle);
    if (!mangle) {
      sb << "::";     // put this only *between* names, so none at start
    }
  }
  else {
    if (!immediateGlobalScopeChild()) {
      // we didn't end up in the global scope; for example a function
      // in a class in a function
      xfailure("fullyQualifiedName called on scope that doesn't terminate in the global scope");
    }
  }
  if (mangle) {
    sb << "::";       // put this *before* names, so there is one at start
  }

  xassert(hasName());
  Variable *v = getTypedefName();
  xassert(v);
  if (v->name) {
    sb << v->name;
  }
  else {
    sb << "anonymous@" << toString(v->loc);    // anonymous namespaces
  };

  // return if no templates are involved
  if (!curCompound || !(curCompound->templateInfo())) return sb;
  TemplateInfo *tinfo = curCompound->templateInfo();
  if (tinfo->isPrimary()) {
    if (tinfo->params.isEmpty()) {
      // it has template info because it is contained inside a
      // template, but this class is not itself a template, so do not
      // print template arguments as if it were
    }
    else {
      // print the params like arguments for a primary
      sb << tinfo->paramsLikeArgsToString();
    }
  }
  else {
<<<<<<< HEAD
    if (tinfo->isInstantiation() &&
        tinfo->instantiationOf->templateInfo()->isPartialSpec()) {
      // print the partial spec args first, so then the instantiation
      // args can be interpreted relative to the partial spec args
      fqn_STemplateArgs(sb, tinfo->instantiationOf->templateInfo()->arguments,
                        mangle);
    }

    fqn_STemplateArgs(sb, tinfo->arguments, mangle);
=======
    if (tinfo->isInstantiation()) {
      if (tinfo->instantiationOf->templateInfo()->isPartialSpec()) {
        // print the partial spec args first, so then the instantiation
        // args can be interpreted relative to the partial spec args
        fqn_STemplateArgs(sb, tinfo->instantiationOf->templateInfo()->arguments);
      }
      else {
        // Kind of a disaster here.  'tinfo->arguments' includes arguments
        // applied to the templates that enclose this template.  So we
        // need to just look at the last 'n' arguments where 'n' is the
        // number of parameters of the template this was actually
        // instantiated from.
        //
        // TODO: The arguments need to be split into two lists.

        // How many arguments should we be printing?
        int n = tinfo->instantiationOf->templateInfo()->params.count();
        if (n == 0) {
          // This isn't even itself a template.
        }
        else {
          // How many arguments do we need to skip?
          int skip = tinfo->arguments.count() - n;
          xassert(skip >= 0);

          // set up iterator for skipping
          SObjList<STemplateArgument> const &slist =
            objToSObjListC(tinfo->arguments);
          SObjListIter<STemplateArgument> iter(slist);

          // skip
          while (skip--) {
            iter.adv();
          }

          // finally, print
          sb << sargsToString(iter);
        }
      }
    }
    else {
      fqn_STemplateArgs(sb, tinfo->arguments);
    }
>>>>>>> 2e76c1db
  }

  return sb;
}


void Scope::setParameterizedEntity(Variable *entity)
{
  xassert(!parameterizedEntity &&            // should do this only once
          "4d621e9b-fdc9-4646-918c-76bd950d191c");             
  xassert(isTemplateScope());                // doesn't make sense otherwise

  parameterizedEntity = entity;

  // arrange to delegate lookup to the entity if it is a compound
  if (entity->type->isCompoundType()) {
    CompoundType *ct = entity->type->asCompoundType();
    ct->setDelegationPointer(this);

    TRACE("templateParams", desc() << " now delegated to " << ct->desc());
  }

  // point all of the template parameters at the template
  for (StringRefMap<Variable>::Iter iter(variables);
       !iter.isDone(); iter.adv()) {
    Variable *param = iter.value();

    // should not already be parameterizing something
    xassert(!param->getParameterizedEntity());

    // this parameter parameterizes the template 'entity'
    param->setParameterizedEntity(entity);
  }
}


Variable *Scope::getScopeVariable() const
{
  if (curCompound) {
    return curCompound->typedefVar;
  }
  
  if (isNamespace() || isGlobalScope()) {
    return namespaceVar;
  }

  xfailure("getScopeVariable: not a compound or namespace");
  return NULL;    // silence warning
}


void Scope::traverse(TypeVisitor &vis)
{
  if (!vis.visitScope(this)) {
    return;
  }
  traverse_internal(vis);
  vis.postvisitScope(this);
}

void Scope::traverse_internal(TypeVisitor &vis)
{
  if (vis.visitScope_variables(variables)) {
    for(PtrMap<char const, Variable>::Iter iter(variables);
        !iter.isDone();
        iter.adv()) {
      StringRef name = iter.key();
      Variable *var = iter.value();
      if (vis.visitScope_variables_entry(name, var)) {
        var->traverse(vis);
        vis.postvisitScope_variables_entry(name, var);
      }
    }
    vis.postvisitScope_variables(variables);
  }

  if (vis.visitScope_typeTags(typeTags)) {
    for(PtrMap<char const, Variable>::Iter iter(typeTags);
        !iter.isDone();
        iter.adv()) {
      StringRef name = iter.key();
      Variable *var = iter.value();
      if (vis.visitScope_typeTags_entry(name, var)) {
        var->traverse(vis);
        vis.postvisitScope_typeTags_entry(name, var);
      }
    }
    vis.postvisitScope_typeTags(typeTags);
  }

  if (parentScope) {
    parentScope->traverse(vis);
  }
  if (namespaceVar) {
    namespaceVar->traverse(vis);
  }

  if (vis.visitScope_templateParams(templateParams)) {
    SFOREACH_OBJLIST_NC(Variable, templateParams, iter) {
      Variable *var = iter.data();
      if (vis.visitScope_templateParams_item(var)) {
        var->traverse(vis);
        vis.postvisitScope_templateParams_item(var);
      }
    }
    vis.postvisitScope_templateParams(templateParams);
  }

  // I don't think I need this; see Scott's comments in the scope
  // class
//    Variable *parameterizedEntity;          // (nullable serf)

  // --------------- for using-directives ----------------
  // Scott says that I don't need these

  // it is basically a bug that we need to serialize this but we do so
  // there it is.
//    CompoundType *curCompound;          // (serf) CompoundType we're building
//    Should not be being used after typechecking, but in theory could omit.
  if (curCompound) {
    curCompound->traverse(vis);
  }
}

// EOF<|MERGE_RESOLUTION|>--- conflicted
+++ resolved
@@ -34,7 +34,7 @@
 }
 
 // a ctor for de-serialization
-Scope::Scope(ReadXML&)
+Scope::Scope(XmlReader&)
   : variables(),
     typeTags(),
     changeCount(0),
@@ -45,11 +45,12 @@
     namespaceVar(NULL),
     templateParams(),
     parameterizedEntity(NULL),
-    usingEdges(0),            // the arrays start as NULL b/c in the
-    usingEdgesRefct(0),       // common case the sets are empty
+    usingEdges(0),
+    usingEdgesRefct(0),
     activeUsingEdges(0),
     outstandingActiveEdges(0),
     curCompound(NULL),
+    curAccess(AK_PUBLIC),
     curFunction(NULL),
     curLoc(SL_UNKNOWN)
 {}
@@ -83,7 +84,7 @@
     ct->parameterizingScope = NULL;
     parameterizedEntity = NULL;     // irrelevant but harmless
   }
-  
+
   if (!unwinding()) {         // if not already raising an exception,
     xassert(!onScopeStack);   // check that we are not pointed-to
   }
@@ -146,16 +147,16 @@
 }
 
 
-bool Scope::isGlobalTemplateScope() const 
-{
-  return isTemplateParamScope() && 
+bool Scope::isGlobalTemplateScope() const
+{
+  return isTemplateParamScope() &&
          (parentScope && parentScope->isGlobalScope());
 }
 
 
-bool Scope::isWithinUninstTemplate() const 
-{
-  if (curCompound && 
+bool Scope::isWithinUninstTemplate() const
+{
+  if (curCompound &&
       curCompound->templateInfo() &&
       curCompound->templateInfo()->hasParameters()) {
     return true;
@@ -312,8 +313,10 @@
       // unless you are a template parameter
       //
       // sm: TODO: what is going on here?  why does this matter?  what
-      // is being set DF_GLOBAL that wouldn't otherwise?  who pays
-      // attention that flag?
+      // is being set DF_GLOBAL that wouldn't otherwise?
+      //
+      // sm: who pays attention that flag?
+      //    dsw: oink pays attention to that flag!
       || (isGlobalTemplateScope() && !v->hasFlag(DF_PARAMETER))
       ) {
     v->setFlag(DF_GLOBAL);
@@ -328,7 +331,7 @@
   xassert(ok);
 }
 
- 
+
 // is 'ancestor' an ancestor of 'child'?
 bool hasAncestor(BaseClassSubobj const *child, BaseClassSubobj const *ancestor)
 {
@@ -340,13 +343,13 @@
   if (child == ancestor) {
     return true;
   }
-  
+
   SFOREACH_OBJLIST(BaseClassSubobj, child->parents, iter) {
     if (hasAncestor(iter.data(), ancestor)) {
       return true;
     }
   }
-  
+
   return false;
 }
 
@@ -585,8 +588,8 @@
           v = v2;
         }
         else if (v != v2) {
-          env.error(stringc << "ambiguous type tag: `" << v->fullyQualifiedName()
-                            << "' vs. `" << v2->fullyQualifiedName() << "'");
+          env.error(stringc << "ambiguous type tag: `" << v->fullyQualifiedName0()
+                            << "' vs. `" << v2->fullyQualifiedName0() << "'");
         }
       }
     }
@@ -601,7 +604,7 @@
   if (flags & LF_QUERY_TAGS) {
     return vfilter(typeTags.get(name), flags);
   }
-      
+
   if (flags & LF_ONLY_TYPES) {
     // 3.4.4p2,3: what we are implementing is "ignoring any non-type
     // names that have been declared"; in C++ mode it does not matter
@@ -668,7 +671,7 @@
       }
     }
   }
-  
+
   // if we have found something, stop here, rather than considering
   // base classes
   xassert((!!v) == set.isNotEmpty());
@@ -680,15 +683,15 @@
   if (!curCompound) {
     return;
   }
-  
+
   // get all the subobjects (I believe we do not have to call
   // ensureClassBodyInstantiated since every context will already
   // require that 'curCompound' be complete.)
   SObjList<BaseClassSubobj const> subobjs;
   curCompound->getSubobjects(subobjs);
-  
+
   // look in each one for 'name', keeping track of which subobject
-  // we find it in, if any     
+  // we find it in, if any
   xassert(!v);
   BaseClassSubobj const *vObj = NULL;
   SFOREACH_OBJLIST(BaseClassSubobj const, subobjs, iter) {
@@ -740,7 +743,7 @@
       vObj = v2Obj;
     }
   }
-  
+
   // if the above search yielded something, expand it and return
   if (v) {
     set.adds(v);
@@ -789,7 +792,7 @@
 
 
 bool Scope::enclosesOrEq(Scope const *s) const
-{ 
+{
   return this == s || this->encloses(s);
 }
 
@@ -888,7 +891,7 @@
         return;
       }
     }
-    
+
     xfailure("attempt to remove active-using edge not in the set");
   }
 }
@@ -1027,8 +1030,8 @@
       }
       else {
         env.error(stringc
-          << "ambiguous lookup: `" << vfound->fullyQualifiedName()
-          << "' vs. `" << v->fullyQualifiedName() << "'");
+          << "ambiguous lookup: `" << vfound->fullyQualifiedName0()
+          << "' vs. `" << v->fullyQualifiedName0() << "'");
 
         // originally I kept going in hopes of reporting more
         // interesting things, but now that the same scope can
@@ -1131,15 +1134,9 @@
 }
 
 
-void fqn_STemplateArgs(stringBuilder &sb, ObjList<STemplateArgument> const &args,
-                       bool doMangle)
-{
-  if (!doMangle) {
-    sb << sargsToString(args);
-  }
-  else {
-    mangleSTemplateArgs(sb, args);
-  }
+void fqn_STemplateArgs(stringBuilder &sb, ObjList<STemplateArgument> const &args)
+{
+  sb << sargsToString(args);
 }
 
 
@@ -1152,7 +1149,10 @@
 //
 // 8/09/04: sm: mangle=true is the original behavior of this function,
 // mangle=false is the behavior I want
-string Scope::fullyQualifiedName(bool mangle)
+//
+// 9/20/05: dsw: I inlined it with mangle=false since I didn't need
+// that other behavior.
+string Scope::fullyQualifiedName()
 {
   // 7/28/04: I just changed things so that children of the global
   // scope have a non-NULL 'parentScope', and then adjusted this
@@ -1168,10 +1168,8 @@
 
   stringBuilder sb;
   if (parentScope && !parentScope->isGlobalScope()) {
-    sb = parentScope->fullyQualifiedName(mangle);
-    if (!mangle) {
-      sb << "::";     // put this only *between* names, so none at start
-    }
+    sb = parentScope->fullyQualifiedName();
+    sb << "::";     // put this only *between* names, so none at start
   }
   else {
     if (!immediateGlobalScopeChild()) {
@@ -1179,9 +1177,6 @@
       // in a class in a function
       xfailure("fullyQualifiedName called on scope that doesn't terminate in the global scope");
     }
-  }
-  if (mangle) {
-    sb << "::";       // put this *before* names, so there is one at start
   }
 
   xassert(hasName());
@@ -1209,17 +1204,6 @@
     }
   }
   else {
-<<<<<<< HEAD
-    if (tinfo->isInstantiation() &&
-        tinfo->instantiationOf->templateInfo()->isPartialSpec()) {
-      // print the partial spec args first, so then the instantiation
-      // args can be interpreted relative to the partial spec args
-      fqn_STemplateArgs(sb, tinfo->instantiationOf->templateInfo()->arguments,
-                        mangle);
-    }
-
-    fqn_STemplateArgs(sb, tinfo->arguments, mangle);
-=======
     if (tinfo->isInstantiation()) {
       if (tinfo->instantiationOf->templateInfo()->isPartialSpec()) {
         // print the partial spec args first, so then the instantiation
@@ -1263,7 +1247,6 @@
     else {
       fqn_STemplateArgs(sb, tinfo->arguments);
     }
->>>>>>> 2e76c1db
   }
 
   return sb;
@@ -1305,7 +1288,7 @@
   if (curCompound) {
     return curCompound->typedefVar;
   }
-  
+
   if (isNamespace() || isGlobalScope()) {
     return namespaceVar;
   }
@@ -1388,4 +1371,17 @@
   }
 }
 
+// ocaml serialization method for Variable
+// hand written ocaml serialization function
+value Scope::toOcaml(ToOcamlData *data){
+  // scopes are not yet in ocaml 
+  return Val_unit;
+}
+
+// hand written ocaml serialization cleanup
+void Scope::detachOcaml() {
+  // don't do anything yet
+}
+
+
 // EOF