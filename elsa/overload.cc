--- conflicted
+++ resolved
@@ -143,7 +143,6 @@
   if (low == high) {
     // only one candidate
     return resolver.candidates[low];
-<<<<<<< HEAD
   }
 
   // divide the pool in half and select a winner from each half
@@ -158,35 +157,12 @@
   int choice = resolver.compareCandidates(left, right);
   if (choice <= 0) {
     return left;    // left is better, or neither is better or worse
-=======
->>>>>>> 89f1f8cd
   }
   else {
     return right;   // right is better
   }
 }
 
-<<<<<<< HEAD
-=======
-  // divide the pool in half and select a winner from each half
-  int mid = (low+high+1)/2;
-    // 1,3 -> 2
-    // 1,2 -> 2
-    // 2,3 -> 3
-  CANDIDATE *left = tournament(resolver, low, mid-1, dummy);
-  CANDIDATE *right = tournament(resolver, mid, high, dummy);
-
-  // compare the candidates to get one that is not worse than the other
-  int choice = resolver.compareCandidates(left, right);
-  if (choice <= 0) {
-    return left;    // left is better, or neither is better or worse
-  }
-  else {
-    return right;   // right is better
-  }
-}
-
->>>>>>> 89f1f8cd
 
 // tournament, plus final linear scan to ensure it's the best; the
 // dummy argument is just to instantiate the 'CANDIDATE' type
@@ -241,12 +217,9 @@
     return NULL;
   }
 
-<<<<<<< HEAD
-=======
   TRACE("overload", toString(loc)
         << ": selected instance at " << toString(winner->var->loc));
 
->>>>>>> 89f1f8cd
   return winner->var;
 }
 
