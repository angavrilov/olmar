--- conflicted
+++ resolved
@@ -164,6 +164,10 @@
     lang.GNU_C();
   }
 
+  if (tracingSys("kandr_c_lang")) {
+    lang.GNU_KandR_C();
+  }
+
   if (tracingSys("templateDebug")) {
     // predefined set of tracing flags I've been using while debugging
     // the new templates implementation
@@ -176,16 +180,9 @@
   }
 
 
-<<<<<<< HEAD
-    if (tracingSys("kandr_c_lang")) {
-      lang.GNU_KandR_C();
-    }
-
-=======
   // --------------- parse --------------
   TranslationUnit *unit;
   {
->>>>>>> c2196356
     SemanticValue treeTop;
     ParseTreeAndTokens tree(lang, treeTop, strTable, inputFname);
     
