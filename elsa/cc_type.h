--- conflicted
+++ resolved
@@ -280,14 +280,7 @@
   // HT: name is NULL in in/t0030.cc inside EnumType
   // also in in/t0032.cc inside CompoundType
   StringRef name;          // (nullable) user-assigned name of this struct or enum
-<<<<<<< HEAD
-  // HT: typedefVar is NULL in regtest 568 (t0566.cc) ??
-  // also in in/t0030.cc inside EnumType
-  // also in regrtest 27 in in/t0027.cc inside PseudoInstantiation
-  Variable *typedefVar;    // (owner) implicit typedef variable
-=======
   Variable *typedefVar;    // (nullable owner) implicit typedef variable; NULL if anonymous type
->>>>>>> 28dd7005
   AccessKeyword access;    // accessibility of this type in its declaration context
 
 public:
