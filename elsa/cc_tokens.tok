// cc_tokens.tok  -*- c++ -*-
// this is the master description of the token classes; from
// this several other files are generated, and extensions can
// add new tokens by appending to this file

// flags:
//   MS(m): token has multiple spellings
//   NS(n): token is a nonseparator; nonseparators cannot be adjacent
//   CP(p): token is a keyword only in C++; in C it's an identifier

// enumeration name      description                  : MS NS CP
// ----------------      ---------------------------  : -- -- --

// end of file
TOK_EOF,                 "<EOF>",                     :

// non-keyword name
TOK_NAME,                "<name>",                    : m  n

// classified name (for e.g. cdecl2)
TOK_TYPE_NAME,           "<type name>",               : m  n
TOK_VARIABLE_NAME,       "<variable name>",           : m  n

// literals
TOK_INT_LITERAL,         "<int literal>",             : m  n
TOK_FLOAT_LITERAL,       "<float literal>",           : m  n
TOK_STRING_LITERAL,      "<string literal>",          : m
TOK_CHAR_LITERAL,        "<char literal>",            : m

// keywords
TOK_ASM,                 "asm",                       :    n
TOK_AUTO,                "auto",                      :    n
TOK_BREAK,               "break",                     :    n
TOK_BOOL,                "bool",                      :    n  p
TOK_CASE,                "case",                      :    n
TOK_CATCH,               "catch",                     :    n  p
TOK_CDECL,               "cdecl",                     :    n
TOK_CHAR,                "char",                      :    n
TOK_CLASS,               "class",                     :    n  p
TOK_CONST,               "const",                     :    n
TOK_CONST_CAST,          "const_cast",                :    n  p
TOK_CONTINUE,            "continue",                  :    n
TOK_DEFAULT,             "default",                   :    n
TOK_DELETE,              "delete",                    :    n  p
TOK_DO,                  "do",                        :    n
TOK_DOUBLE,              "double",                    :    n
TOK_DYNAMIC_CAST,        "dynamic_cast",              :    n  p
TOK_ELSE,                "else",                      :    n
TOK_ENUM,                "enum",                      :    n
TOK_EXPLICIT,            "explicit",                  :    n  p
TOK_EXPORT,              "export",                    :    n  p
TOK_EXTERN,              "extern",                    :    n
TOK_FALSE,               "false",                     :    n  p
TOK_FLOAT,               "float",                     :    n
TOK_FOR,                 "for",                       :    n
TOK_FRIEND,              "friend",                    :    n  p
TOK_GOTO,                "goto",                      :    n
TOK_IF,                  "if",                        :    n
TOK_INLINE,              "inline",                    :    n
TOK_INT,                 "int",                       :    n
TOK_LONG,                "long",                      :    n
TOK_MUTABLE,             "mutable",                   :    n  p
TOK_NAMESPACE,           "namespace",                 :    n  p
TOK_NEW,                 "new",                       :    n  p
TOK_OPERATOR,            "operator",                  :    n  p
TOK_PASCAL,              "pascal",                    :    n
TOK_PRIVATE,             "private",                   :    n  p
TOK_PROTECTED,           "protected",                 :    n  p
TOK_PUBLIC,              "public",                    :    n  p
TOK_REGISTER,            "register",                  :    n
TOK_REINTERPRET_CAST,    "reinterpret_cast",          :    n  p
TOK_RETURN,              "return",                    :    n
TOK_SHORT,               "short",                     :    n
TOK_SIGNED,              "signed",                    :    n
TOK_SIZEOF,              "sizeof",                    :    n
TOK_STATIC,              "static",                    :    n
TOK_STATIC_CAST,         "static_cast",               :    n  p
TOK_STRUCT,              "struct",                    :    n
TOK_SWITCH,              "switch",                    :    n
TOK_TEMPLATE,            "template",                  :    n  p
TOK_THIS,                "this",                      :    n  p
TOK_THROW,               "throw",                     :    n  p
TOK_TRUE,                "true",                      :    n  p
TOK_TRY,                 "try",                       :    n  p
TOK_TYPEDEF,             "typedef",                   :    n
TOK_TYPEID,              "typeid",                    :    n  p
TOK_TYPENAME,            "typename",                  :    n  p
TOK_UNION,               "union",                     :    n
TOK_UNSIGNED,            "unsigned",                  :    n
TOK_USING,               "using",                     :    n  p
TOK_VIRTUAL,             "virtual",                   :    n  p
TOK_VOID,                "void",                      :    n
TOK_VOLATILE,            "volatile",                  :    n
TOK_WCHAR_T,             "wchar_t",                   :    n  p
TOK_WHILE,               "while",                     :    n

// operators (I don't identify C++ operators because in C they're not identifiers)
TOK_LPAREN,              "(",                         :
TOK_RPAREN,              ")",                         :
TOK_LBRACKET,            "[",                         :
TOK_RBRACKET,            "]",                         :
TOK_ARROW,               "->",                        :
TOK_COLONCOLON,          "::",                        :
TOK_DOT,                 ".",                         :
TOK_BANG,                "!",                         :
TOK_TILDE,               "~",                         :
TOK_PLUS,                "+",                         :
TOK_MINUS,               "-",                         :
TOK_PLUSPLUS,            "++",                        :
TOK_MINUSMINUS,          "--",                        :
TOK_AND,                 "&",                         :
TOK_STAR,                "*",                         :
TOK_DOTSTAR,             ".*",                        :
TOK_ARROWSTAR,           "->*",                       :
TOK_SLASH,               "/",                         :
TOK_PERCENT,             "%",                         :
TOK_LEFTSHIFT,           "<<",                        :
TOK_RIGHTSHIFT,          ">>",                        :
TOK_LESSTHAN,            "<",                         :
TOK_LESSEQ,              "<=",                        :
TOK_GREATERTHAN,         ">",                         :
TOK_GREATEREQ,           ">=",                        :
TOK_EQUALEQUAL,          "==",                        :
TOK_NOTEQUAL,            "!=",                        :
TOK_XOR,                 "^",                         :
TOK_OR,                  "|",                         :
TOK_ANDAND,              "&&",                        :
TOK_OROR,                "||",                        :
TOK_QUESTION,            "?",                         :
TOK_COLON,               ":",                         :
TOK_EQUAL,               "=",                         :
TOK_STAREQUAL,           "*=",                        :
TOK_SLASHEQUAL,          "/=",                        :
TOK_PERCENTEQUAL,        "%=",                        :
TOK_PLUSEQUAL,           "+=",                        :
TOK_MINUSEQUAL,          "-=",                        :
TOK_ANDEQUAL,            "&=",                        :
TOK_XOREQUAL,            "^=",                        :
TOK_OREQUAL,             "|=",                        :
TOK_LEFTSHIFTEQUAL,      "<<=",                       :
TOK_RIGHTSHIFTEQUAL,     ">>=",                       :
TOK_COMMA,               ",",                         :
TOK_ELLIPSIS,            "...",                       :
TOK_SEMICOLON,           ";",                         :
TOK_LBRACE,              "{",                         :
TOK_RBRACE,              "}",                         :

// dummy terminals used for precedence games
TOK_PREFER_REDUCE,       "<prefer reduce>",           :
TOK_PREFER_SHIFT,        "<prefer shift>",            :
<<<<<<< HEAD
=======

//  // theorem prover extensions
//  // TODO: move this into an extension
//  TOK_THMPRV_ASSERT,       "thmprv_assert",             :    n
//  TOK_THMPRV_ASSUME,       "thmprv_assume",             :    n
//  TOK_THMPRV_INVARIANT,    "thmprv_invariant",          :    n
//  TOK_IMPLIES,             "==>",                       :
//  TOK_THMPRV_PRE,          "thmprv_pre",                :    n
//  TOK_THMPRV_POST,         "thmprv_post",               :    n
//  TOK_THMPRV_LET,          "thmprv_let",                :    n
//  TOK_THMPRV_ATTR,         "thmprv_attr",               :    n
//  TOK_THMPRV_FORALL,       "thmprv_forall",             :    n
//  TOK_THMPRV_EXISTS,       "thmprv_exists",             :    n
//  TOK_THMPRV_PURE_ASSERT,  "thmprv_pure_assert",        :    n
//  TOK_THMPRV_BIND,         "thmprv_bind",               :    n
//  TOK_THMPRV_DECL,         "thmprv_decl",               :    n
//  TOK_THMPRV_PREDICATE,    "thmprv_predicate",          :    n
>>>>>>> 36e4421a
<|MERGE_RESOLUTION|>--- conflicted
+++ resolved
@@ -148,23 +148,3 @@
 // dummy terminals used for precedence games
 TOK_PREFER_REDUCE,       "<prefer reduce>",           :
 TOK_PREFER_SHIFT,        "<prefer shift>",            :
-<<<<<<< HEAD
-=======
-
-//  // theorem prover extensions
-//  // TODO: move this into an extension
-//  TOK_THMPRV_ASSERT,       "thmprv_assert",             :    n
-//  TOK_THMPRV_ASSUME,       "thmprv_assume",             :    n
-//  TOK_THMPRV_INVARIANT,    "thmprv_invariant",          :    n
-//  TOK_IMPLIES,             "==>",                       :
-//  TOK_THMPRV_PRE,          "thmprv_pre",                :    n
-//  TOK_THMPRV_POST,         "thmprv_post",               :    n
-//  TOK_THMPRV_LET,          "thmprv_let",                :    n
-//  TOK_THMPRV_ATTR,         "thmprv_attr",               :    n
-//  TOK_THMPRV_FORALL,       "thmprv_forall",             :    n
-//  TOK_THMPRV_EXISTS,       "thmprv_exists",             :    n
-//  TOK_THMPRV_PURE_ASSERT,  "thmprv_pure_assert",        :    n
-//  TOK_THMPRV_BIND,         "thmprv_bind",               :    n
-//  TOK_THMPRV_DECL,         "thmprv_decl",               :    n
-//  TOK_THMPRV_PREDICATE,    "thmprv_predicate",          :    n
->>>>>>> 36e4421a
