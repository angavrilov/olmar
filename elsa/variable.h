--- conflicted
+++ resolved
@@ -5,7 +5,7 @@
 // Every binding introduction (e.g. declaration) of a name will own
 // one of these to describe the introduced name; every reference to
 // that name will be annotated with a pointer to the Variable hanging
-// off the introduction.   
+// off the introduction.
 //
 // The name 'variable' is a slight misnomer; it's used for naming:
 //   - local and global variables
@@ -37,12 +37,10 @@
 #include "strtable.h"          // StringRef
 #include "cc_flags.h"          // DeclFlags, ScopeKind
 #include "sobjlist.h"          // SObjList
+#include "sobjset.h"           // SObjSet
 #include "serialno.h"          // INHERIT_SERIAL_BASE
-<<<<<<< HEAD
+#include "packedword.h"        // PackedWord
 #include "ocamlhelp.h"	       // ocaml serialization helpers
-=======
-#include "packedword.h"        // PackedWord
->>>>>>> 2e76c1db
 
 class CType;                    // cc_type.h
 class TypeVisitor;             // cc_type.h
@@ -53,15 +51,7 @@
 class Function;                // cc.ast
 class BasicTypeFactory;        // cc_type.h
 class TemplateInfo;            // cc_type.h
-class ReadXML;                 // xml.h
-
-string toXml(DeclFlags id);
-void fromXml(DeclFlags &out, rostring str);
-
-// FIX: this is temporary; I just want to get the int out and back in
-// again for now.
-string toXml_Variable_intData(unsigned id);
-void fromXml_Variable_intData(unsigned &out, rostring str);
+class XmlReader;
 
 class Variable INHERIT_SERIAL_BASE {
 public:    // data
@@ -70,9 +60,9 @@
   // are significant advantages to storing *two* locations (first
   // declaration, and definition), but I haven't done that yet
   SourceLoc loc;          // location of the name in the source text
-                          
+
   // name introduced (possibly NULL for abstract declarators)
-  StringRef name;        
+  StringRef name;
 
   // type of the variable (NULL iff flags has DF_NAMESPACE)
   // HT: circular pointer for compound types that have an 
@@ -89,13 +79,9 @@
   // if this Variable is a parameter of a template function, then this
   // 'value' might not have been tchecked; you have to look at the
   // associated TemplateInfo::uninstantiatedDefaultArgs to find out
-<<<<<<< HEAD
-  Expression *varValue;      // (nullable serf)
-=======
   //
   // this is const to encourage use of use setValue()
-  Expression * const value;     // (nullable serf)
->>>>>>> 2e76c1db
+  Expression * const varValue;     // (nullable serf)
 
   // default value for template parameters; see TODO at end
   // of this file
@@ -108,6 +94,19 @@
   // if this name has been overloaded, then this will be a pointer
   // to the set of overloaded names; otherwise it's NULL
   OverloadSet *overload;  // (nullable serf)
+
+  // if we are a virtual method, the set of variables of other
+  // viritual methods that we immediately override; a NULL pointer
+  // here just means the empty list;
+  //
+  // NOTE: Scott: I wanted to do it in full correctness and not omit
+  // anything in the case of multiple-inheritance; however it is
+  // really hard to know what functions to omit, so I therefore do the
+  // quadratic thing and include them all; given that you do something
+  // similar with the BaseClassSubobj heriarchy for classes, I don't
+  // think this is so bad; feel free to change it; please change the
+  // name to directlyVirtuallyOverride if you do.
+  SObjSet<Variable*> *virtuallyOverride;
 
   // named scope in which the variable appears; this is only non-NULL
   // if the scope has a name, i.e. it continues to be available for
@@ -118,19 +117,17 @@
   // getDenotedScope()
   Scope *scope;           // (nullable serf)
 
-<<<<<<< HEAD
+  // total number of Variables created
+  static size_t numVariables;
+
 protected:  // data
   value ocaml_val;       // cache ocaml serialization result
-=======
-  // total number of Variables created
-  static size_t numVariables;
->>>>>>> 2e76c1db
 
 private:      // data
 
   // so serialization/deserialization is possible
-  friend class TypeToXml;
-  friend class TypeXmlReader;
+  friend class XmlTypeWriter;
+  friend class XmlTypeReader;
 
   // The next two fields are used to store conceptually different
   // things in a single word in order to save space.  I am concerned
@@ -139,18 +136,10 @@
   // there are subclasses for various roles, as that would minimize
   // wasted storage, but that is a fairly big change, and for the
   // moment these localized hacks will suffice.
-<<<<<<< HEAD
-
-  // bits 0-7: result of 'getAccess()'
-  // bits 8-15: result of 'getScopeKind()'
-  // bits 16-31: result of 'getParameterOrdinal()' or 'getBitfieldSize()'
-  unsigned intData;
-=======
   //
   // dsw: see the use of the PACKEDWORD_DEF_GS macro below for the
   // partition into bits
   PackedWord intData;
->>>>>>> 2e76c1db
 
   // for most kinds of Variables, this is 'getUsingAlias()'; for
   // template parameters (isTemplateParam()), this is
@@ -169,7 +158,7 @@
 protected:    // funcs
   friend class BasicTypeFactory;
   Variable(SourceLoc L, StringRef n, CType *t, DeclFlags f);
-  Variable(ReadXML&);           // ctor for de-serialization
+  Variable(XmlReader&);         // ctor for de-serialization
 
 public:
   virtual ~Variable();
@@ -215,39 +204,16 @@
   bool isEnumerator() const { return hasFlag(DF_ENUMERATOR); }
   bool isType() const { return hasFlag(DF_TYPEDEF); }
 
-<<<<<<< HEAD
-=======
   bool linkerVisibleName() const;
   bool linkerVisibleName(bool evenIfStaticLinkage) const;
 
->>>>>>> 2e76c1db
   // true if this name refers to a class or struct or union
   bool isClass() const;
 
   // refers to a user-provided typedef
-  bool isExplicitTypedef() const 
+  bool isExplicitTypedef() const
     { return hasFlag(DF_TYPEDEF) && !hasFlag(DF_IMPLICIT); }
 
-<<<<<<< HEAD
-  // access control applied to this variable in the context
-  // in which it appears (defaults to AK_PUBLIC)
-  AccessKeyword getAccess() const;
-  void setAccess(AccessKeyword k);
-
-  // kind of scope in which the name is declared; initially this
-  // is SK_UNKNOWN
-  //
-  // 2005-03-02: It appears that this quantity is never actually used;
-  // furthermore, I think it is computable (mainly from 'scope').  So,
-  // it is a candidate for removal at some point.
-  ScopeKind getScopeKind() const;
-  void setScopeKind(ScopeKind k);
-
-  // for template parameters, this says which parameter this is in
-  // the parameter list, e.g., 0 for first, 1 for second, etc.
-  int getParameterOrdinal() const;
-  void setParameterOrdinal(int ord);
-=======
   // break intData apart into various typed sub-fields
   PACKEDWORD_DEF_GS(intData, Access,           AccessKeyword,  0,  4)
   PACKEDWORD_DEF_GS(intData, Real,             bool,           4,  5)
@@ -262,8 +228,7 @@
   // ParameterOrdinal
   // PACKEDWORD_DEF_GS(intData, BitfieldSize, int, 16, 32)
 
-  void setValue(Expression *e) { const_cast<Expression *&>(value)=e; setHasValue(e!=NULL); }
->>>>>>> 2e76c1db
+  void setValue(Expression *e) { const_cast<Expression *&>(varValue)=e; setHasValue(e!=NULL); }
 
   // true if this name refers to a template function, or is
   // the typedef-name of a template class (or partial specialization)
@@ -322,13 +287,13 @@
   bool isMemberOfTemplate() const;
 
   // true if this is a template parameter or bound arg or both
-  bool isAbstractTemplateParam() const 
+  bool isAbstractTemplateParam() const
     { return hasFlag(DF_TEMPL_PARAM) && !hasFlag(DF_BOUND_TPARAM); }
   bool isBoundTemplateParam() const
     { return hasAllFlags(DF_TEMPL_PARAM | DF_BOUND_TPARAM); }
   bool isTemplateParam() const
     { return hasFlag(DF_TEMPL_PARAM); }
-    
+
   // true if this is a template type parameter (unbound/abstract)
   bool isTemplateTypeParam() const;
 
@@ -348,14 +313,10 @@
   void gdb() const;
 
   // fully qualified but not mangled name
-<<<<<<< HEAD
-  string fullyQualifiedName() const;
-=======
   string fullyQualifiedName0() const;
   void appendMangledness(stringBuilder &mgldName);
   string mangledName0(); 	// no scope
   string fullyQualifiedMangledName0(); // scope+mangling
->>>>>>> 2e76c1db
 
   // like toString but with the fully qualified name
   string toQualifiedString() const;
@@ -375,7 +336,7 @@
   // template entity is paramterized by it; otherwise NULL
   Variable *getParameterizedEntity() const;
   void setParameterizedEntity(Variable *templ);
-                                                          
+
   // true if 'this' and 'other' are the same ordinal parameter of
   // the same template entity
   bool sameTemplateParameter(Variable const *other) const;
@@ -387,7 +348,7 @@
   // true if this name refers to a template (function) or an overload
   // set that includes one
   bool namesTemplateFunction() const;
-  
+
   // this must be an enumerator; get the integer value it denotes
   int getEnumeratorValue() const;
 
@@ -426,15 +387,15 @@
 public:
   // list-as-set
   SObjList<Variable> set;
-  
+
 public:
   OverloadSet();
   ~OverloadSet();
-  
+
   void addMember(Variable *v);
   int count() const { return set.count(); }
 
-  // These are obsolete; see Env::findInOverloadSet.              
+  // These are obsolete; see Env::findInOverloadSet.
   //
   // Update: But Oink wants to use them for linker imitation.. and
   // I don't see much harm in that, since non-concrete types should
@@ -482,4 +443,6 @@
 
 */
 
+extern bool variablesLinkerVisibleEvenIfNonStaticDataMember;
+
 #endif // VARIABLE_H