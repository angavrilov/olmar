--- conflicted
+++ resolved
@@ -1,3 +1,4 @@
+// -*- c++ -*-
 // cc.ast            see license.txt for copyright and terms of use
 // C++ abstract syntax
 
@@ -61,10 +62,12 @@
 // use a new astgen feature: make a visitor!
 option visitor ASTVisitor;
 option dvisitor DelegatorASTVisitor;
-// dsw: these turn on incomplete experimental ast xml serialization
-// and de-serialization code
-option xmlVisitor ToXmlASTVisitor;
-option xmlParser astxml;
+
+// these turn on the xml serialization and de-serialization code
+option xmlVisitor XmlAstWriter_AstVisitor;
+option xmlParser xml;
+
+option identityManager IdentityManager;
 
 // emit gdb() methods for debugging
 option gdb;
@@ -117,7 +120,7 @@
 
   // assembly directive at toplevel
   -> TF_asm(E_stringLit text);
-  
+
   // namespace definition [cppstd 7.3.1]
   -> TF_namespaceDefn(nullable StringRef name, ASTList<TopForm> forms);
   
@@ -140,7 +143,7 @@
 
   FakeList<MemberInit> *inits,  // (for ctors only) member initialization list
 
-  // HT: body is NULL in regtest 982 (in/big/nsAtomTable.i)
+  // HT: body is NULL in regtest 527 in/t0524.cc
   nullable /*nonnull*/ S_compound body,              // body of function
 
   FakeList<Handler> *handlers   // handlers for ctor "try" block
@@ -210,7 +213,7 @@
   // retrieve a StringRef for the underlying name, be it a PQ_name or
   // a PQ_operator
   pure_virtual StringRef getName() const;
-  
+
   // just this component; as if last in chain
   pure_virtual string toComponentString() const;
 
@@ -221,7 +224,7 @@
 
   // true if the 'template' keyword was used in this part of the name
   public bool templateUsed() const;
-  
+
   // merge two ambiguous PQNames ('this' and 'obj')
   public PQName *mergeAmbiguous(PQName *obj);
 
@@ -454,7 +457,7 @@
   Statement body
 ) {
   public Handler *next = NULL;      // FakeList link
-  
+
   // test whether this is the "..." handler; in this case, at the
   // moment, the type checker will make a type with ST_ELLIPSIS in
   // it, but ideally an analysis should not rely on this, and instead
@@ -497,7 +500,7 @@
   public Expression const *skipGroupsC() const;
 
   -> E_boolLit(bool b);
-  
+
   // most of the literals are handled by simply storing the textual
   // representation the user typed in, including delimiters like
   // quotes; the tcheck pass could interpret those if desired (and
@@ -505,11 +508,8 @@
   // by making a continuation list
   -> E_intLit(StringRef text);
   -> E_floatLit(StringRef text);
-<<<<<<< HEAD
-  -> E_stringLit(StringRef text, nullable E_stringLit continuation = NULL);
-=======
-  -> E_stringLit(StringRef text, E_stringLit continuation = NULL, StringRef fullTextNQ = NULL);
->>>>>>> 2e76c1db
+  -> E_stringLit(StringRef text, nullable E_stringLit continuation = NULL, 
+		 nullable StringRef fullTextNQ = NULL);
   -> E_charLit(StringRef text);
 
   // reference to 'this', the address of the receiver object
@@ -554,6 +554,7 @@
 
   -> E_delete(bool colonColon,                     // true if "::" preceeds "delete"
               bool array,                          // true if "[]" follows "delete"
+	      // expr is NULL in regrtest 1074 in in/big/nsAtomTable.i
               nullable /*nonnull*/ Expression expr); // address of obj to deallocate
 
   -> E_throw(nullable Expression expr);
@@ -580,9 +581,10 @@
 
 // maximal expressions: the parent is not an expression
 // (cppstd 1.9 para 12)
+// expr is NULL in regrtest 20 in in/t0020.cc
 class FullExpression (nullable /*nonnull*/ Expression expr) {
   // We do not make lists of FullExpressions.
-  
+
   // nothing is needed here beyond the 'expr'; cc_elaborate.cc adds
   // a FullExpressionAnnot object, however
 }
@@ -602,7 +604,7 @@
   // FakeList link
   public ArgExpression *next = NULL;
   public void setNext(ArgExpression *newNext);
-  
+
   // argh.. t0182.cc demonstrates I need ambiguity links at this
   // level too!  but at least these aren't the matrix-style links
   // I had before; the 'next' links among ambiguous alternatives
@@ -634,7 +636,7 @@
   public Initializer *next = NULL;       // FakeList link
 
   // simple initializer, like "int x = 3"
-  // e is NULL in in/big/iostream-4.2.1.i
+  // e is NULL in in/big/iostream-4.1.2.i
   -> IN_expr(nullable Expression e);
 
   // compound initializer, like "int x[4] = { 1,2,3,4 };
@@ -656,7 +658,7 @@
   // declare a template function prototype, or declare or define a
   // template class
   -> TD_decl(Declaration d);
-  
+
   // wrap another set of parameters around a template decl;
   // this is for template members of template classes (14.5.2)
   -> TD_tmember(TemplateDeclaration d);
@@ -684,6 +686,9 @@
   // type parameter; when present, 'name' is what the template code
   // will use to refer to the actual argument type; when present,
   // 'defaultType' provides a default argument
+  //
+  // 'name' can be NULL after parsing, but the type checker sticks
+  // in a synthesized name, so after tchecking it is never NULL
   -> TP_type(StringRef /*nullable*/ name,
              nullable ASTTypeId defaultType);
 
@@ -731,7 +736,7 @@
 
   // non-type arguments, corresponds to a TP_nontype parameter
   -> TA_nontype(Expression expr);
-  
+
   // This is a special element that, when found in the template
   // argument list of a PQ_qualifier or PQ_template, signals that
   // those names were prefixed by the "template" keyword (14.2 para
