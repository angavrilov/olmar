--- conflicted
+++ resolved
@@ -31,32 +31,18 @@
 // also http://gcc.gnu.org/onlinedocs/gcc-3.4.3/gcc/Other-Builtins.html
 void Env::addGNUBuiltins()
 {
-<<<<<<< HEAD
   CType *t_void = getSimpleType(ST_VOID);
+  CType *t_ellipsis_ptr = makePtrType(getSimpleType(ST_ELLIPSIS));
 //    CType *t_voidconst = getSimpleType(SL_INIT, ST_VOID, CV_CONST);
-  CType *t_voidptr = makePtrType(t_void);
+//    CType *t_voidptr = makePtrType(t_void);
 //    CType *t_voidconstptr = makePtrType(SL_INIT, t_voidconst);
 
   CType *t_int = getSimpleType(ST_INT);
-  CType *t_unsigned_int = getSimpleType(ST_UNSIGNED_INT);
+//    CType *t_unsigned_int = getSimpleType(ST_UNSIGNED_INT);
   CType *t_char = getSimpleType(ST_CHAR);
   CType *t_charconst = getSimpleType(ST_CHAR, CV_CONST);
   CType *t_charptr = makePtrType(t_char);
   CType *t_charconstptr = makePtrType(t_charconst);
-=======
-  Type *t_void = getSimpleType(ST_VOID);
-  Type *t_ellipsis_ptr = makePtrType(getSimpleType(ST_ELLIPSIS));
-//    Type *t_voidconst = getSimpleType(SL_INIT, ST_VOID, CV_CONST);
-//    Type *t_voidptr = makePtrType(t_void);
-//    Type *t_voidconstptr = makePtrType(SL_INIT, t_voidconst);
-
-  Type *t_int = getSimpleType(ST_INT);
-//    Type *t_unsigned_int = getSimpleType(ST_UNSIGNED_INT);
-  Type *t_char = getSimpleType(ST_CHAR);
-  Type *t_charconst = getSimpleType(ST_CHAR, CV_CONST);
-  Type *t_charptr = makePtrType(t_char);
-  Type *t_charconstptr = makePtrType(t_charconst);
->>>>>>> 2e76c1db
 
   // dsw: This is a form, not a function, since it takes an expression
   // AST node as an argument; however, I need a function that takes no
@@ -66,7 +52,12 @@
   // typedef void *__builtin_va_list;
   Variable *var__builtin_va_list =
     makeVariable(SL_INIT, str("__builtin_va_list"),
-                 t_voidptr, DF_TYPEDEF | DF_BUILTIN | DF_GLOBAL);
+                 // dsw: in Oink, it really helps if the type is
+                 // ST_ELLIPSIS instead of void*; explanation upon
+                 // request; UPDATE: ok, that doesn't let d0125.cc
+                 // typecheck so how about a pointer to an ST_ELLIPSIS
+//                  t_voidptr, DF_TYPEDEF | DF_BUILTIN | DF_GLOBAL);
+                 t_ellipsis_ptr, DF_TYPEDEF | DF_BUILTIN | DF_GLOBAL);
   addVariable(var__builtin_va_list);
   env.builtinVars.push(var__builtin_va_list);
 
@@ -81,31 +72,27 @@
 //                        t_voidconstptr, "__format",
                       FF_VARARGS, NULL);
 
+
+  // varargs; dsw: I think that we should make all of these their own
+  // AST node, I just don't want to deal with the parsing ambiguity
+  // with E_funCall right now
   // void __builtin_va_start(__builtin_va_list __list, ...);
   declareFunction1arg(t_void, "__builtin_va_start",
                       var__builtin_va_list->type, "__list",
                       FF_VARARGS, NULL);
-
   // void __builtin_va_copy(__builtin_va_list dest, __builtin_va_list src);
   declareFunction2arg(t_void, "__builtin_va_copy",
                       var__builtin_va_list->type, "dest",
                       var__builtin_va_list->type, "src",
                       FF_NONE, NULL);
-
   // void __builtin_va_end(__builtin_va_list __list);
   declareFunction1arg(t_void, "__builtin_va_end",
                       var__builtin_va_list->type, "__list");
 
-<<<<<<< HEAD
-  // void *__builtin_alloca(unsigned int __len);
-  declareFunction1arg(t_voidptr, "__builtin_alloca",
-                      t_unsigned_int, "__len");
-=======
 
   // // void *__builtin_alloca(unsigned int __len);
   // declareFunction1arg(t_voidptr, "__builtin_alloca",
   //                     t_unsigned_int, "__len");
->>>>>>> 2e76c1db
 
   // char *__builtin_strchr(char const *str, int ch);
   declareFunction2arg(t_charptr, "__builtin_strchr",
@@ -813,10 +800,7 @@
 }
 
 
-<<<<<<< HEAD
-CType *E_statement::itcheck_x(Env &env, Expression *&replacement)
-=======
-// Type *E_offsetof::itcheck_x(Env &env, Expression *&replacement)
+// CType *E_offsetof::itcheck_x(Env &env, Expression *&replacement)
 // {
 //   ASTTypeId::Tcheck tc(DF_NONE, DC_E_OFFSETOF);
 //   atype = atype->tcheck(env, tc);
@@ -825,8 +809,7 @@
 // }
 
 
-Type *E_statement::itcheck_x(Env &env, Expression *&replacement)
->>>>>>> 2e76c1db
+CType *E_statement::itcheck_x(Env &env, Expression *&replacement)
 {
   // An E_statement can contain declarations, and tchecking a
   // declaration modifies the environment.  But expressions can occur
@@ -997,7 +980,11 @@
 }
 
 
-static void compile_time_compute_int_expr(Env &env, Expression *e, int &x, char *error_msg) {
+// in/c/k00016.c: this function takes a reference to 'e' because it
+// invokes the type checker, which (due to disambiguation) may need to
+// change it to a different value, which in turn must be propagated to
+// the caller
+static void compile_time_compute_int_expr(Env &env, Expression *&e, int &x, char *error_msg) {
   e->tcheck(env, e);
   if (!e->constEval(env, x)) env.error(error_msg);
 }
@@ -1374,6 +1361,7 @@
 
 void D_attribute::tcheck(Env &env, Declarator::Tcheck &dt)
 {
+  // tcheck the underlying declarator
   D_grouping::tcheck(env, dt);
 
   // "disambiguate" the attribute list
@@ -1422,70 +1410,23 @@
       dt.type = env.getSimpleType(id, existingCV);
     }
   }
-}
-
-
-// ocaml serialization method
-// hand written ocaml serialization function
-value D_attribute::toOcaml(ToOcamlData * data){
-  CAMLparam0();
-  CAMLlocalN(child, 4);
-  CAMLlocal4(a_spec_list, a_spec, tmp, elem);
-  if(ocaml_val) {
-    // cerr << "shared ocaml value in D_attribute\n" << flush;
-    CAMLreturn(ocaml_val);
-  }
-
-  static value * create_D_attribute_constructor_closure = NULL;
-  if(create_D_attribute_constructor_closure == NULL)
-    create_D_attribute_constructor_closure = 
-      caml_named_value("create_D_attribute_constructor");
-  xassert(create_D_attribute_constructor_closure);
-
-  if(data->stack.contains(this)) {
-    cerr << "cyclic ast detected during ocaml serialization\n";
-    xassert(false);
-  } else {
-    data->stack.add(this);
-  }
-  child[0] = ocaml_ast_annotation(this, data);
-  child[1] = ocaml_from_SourceLoc(loc, data);
-  child[2] = base->toOcaml(data);
-
-  a_spec_list = Val_emptylist;
-  AttributeSpecifierList * ll = alist;
-  while(ll) {
-    a_spec = Val_emptylist;
-    AttributeSpecifier *l = ll->spec;
-    while(l) {
-      elem = l->attr->toOcaml(data);
-      tmp = caml_alloc(2, Tag_cons);  // allocate a const cell
-      Store_field(tmp, 0, elem);      // store car
-      Store_field(tmp, 1, a_spec);    // store cdr
-      a_spec = tmp;
-      l = l->next;
+
+  // transparent union?
+  if (dt.type->isUnionType()) {
+    CompoundType *u = dt.type->asCompoundType();
+
+    for (AttributeSpecifierList *l = alist; l; l = l->next) {
+      for (AttributeSpecifier *s = l->spec; s; s = s->next) {
+        if (s->attr->isAT_word()) {
+          AT_word *w = s->attr->asAT_word();
+          if (0==strcmp(w->w, "transparent_union") ||
+              0==strcmp(w->w, "__transparent_union__")) {
+            u->isTransparentUnion = true;
+          }
+        }
+      }
     }
-
-    a_spec = ocaml_list_rev(a_spec);
-
-    tmp = caml_alloc(2, Tag_cons);    // allocate a cons cell
-    Store_field(tmp, 0, a_spec);      // store car
-    Store_field(tmp, 1, a_spec_list); // store cdr
-    a_spec_list = tmp;
-    ll = ll->next;
-  }
-<<<<<<< HEAD
-  a_spec_list = ocaml_list_rev(a_spec_list);
-
-  child[3] = a_spec_list;
-  caml_register_global_root(&ocaml_val);
-  ocaml_val = caml_callbackN(*create_D_attribute_constructor_closure,
-                             4, child);
-  xassert(IS_OCAML_AST_VALUE(ocaml_val));
-
-  data->stack.remove(this);
-  CAMLreturn(ocaml_val);
-=======
+  }
 
   tcheck_getAlias(&env);
 }
@@ -1533,7 +1474,68 @@
     }
   }
   return foundAlias;
->>>>>>> 2e76c1db
+}
+
+
+// ocaml serialization method
+// hand written ocaml serialization function
+value D_attribute::toOcaml(ToOcamlData * data){
+  CAMLparam0();
+  CAMLlocalN(child, 4);
+  CAMLlocal4(a_spec_list, a_spec, tmp, elem);
+  if(ocaml_val) {
+    // cerr << "shared ocaml value in D_attribute\n" << flush;
+    CAMLreturn(ocaml_val);
+  }
+
+  static value * create_D_attribute_constructor_closure = NULL;
+  if(create_D_attribute_constructor_closure == NULL)
+    create_D_attribute_constructor_closure = 
+      caml_named_value("create_D_attribute_constructor");
+  xassert(create_D_attribute_constructor_closure);
+
+  if(data->stack.contains(this)) {
+    cerr << "cyclic ast detected during ocaml serialization\n";
+    xassert(false);
+  } else {
+    data->stack.add(this);
+  }
+  child[0] = ocaml_ast_annotation(this, data);
+  child[1] = ocaml_from_SourceLoc(loc, data);
+  child[2] = base->toOcaml(data);
+
+  a_spec_list = Val_emptylist;
+  AttributeSpecifierList * ll = alist;
+  while(ll) {
+    a_spec = Val_emptylist;
+    AttributeSpecifier *l = ll->spec;
+    while(l) {
+      elem = l->attr->toOcaml(data);
+      tmp = caml_alloc(2, Tag_cons);  // allocate a const cell
+      Store_field(tmp, 0, elem);      // store car
+      Store_field(tmp, 1, a_spec);    // store cdr
+      a_spec = tmp;
+      l = l->next;
+    }
+
+    a_spec = ocaml_list_rev(a_spec);
+
+    tmp = caml_alloc(2, Tag_cons);    // allocate a cons cell
+    Store_field(tmp, 0, a_spec);      // store car
+    Store_field(tmp, 1, a_spec_list); // store cdr
+    a_spec_list = tmp;
+    ll = ll->next;
+  }
+  a_spec_list = ocaml_list_rev(a_spec_list);
+
+  child[3] = a_spec_list;
+  caml_register_global_root(&ocaml_val);
+  ocaml_val = caml_callbackN(*create_D_attribute_constructor_closure,
+                             4, child);
+  xassert(IS_OCAML_AST_VALUE(ocaml_val));
+
+  data->stack.remove(this);
+  CAMLreturn(ocaml_val);
 }
 
 
