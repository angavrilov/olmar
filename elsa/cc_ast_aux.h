// cc_ast_aux.h
// dsw: stuff I would like to put into cc.ast but I can't

#ifndef CC_AST_AUX_H
#define CC_AST_AUX_H

#include "sobjset.h"            // class SObjSet
#include "macros.h"             // ENUM_BITWISE_OPS
#include "cc_ast.h"             // ASTVisitor

// Note that LoweredASTVisitor and LoweredASTVisitorHelper work
// closely together

// I can't put LoweredASTVisitor and LoweredASTVisitorHelper into
// cc.ast because the class I inherit from, ASTVisitor, is generated
// at the end of cc.ast.gen.h

// forward
class LoweredASTVisitor;

// this class helps LoweredASTVisitor turn off visitation during
// uninstantiated templated bodies
class LoweredASTVisitorHelper : public ASTVisitor {
private:     // data
  LoweredASTVisitor &loweredVisitor;

  // also visit template definitions of primaries and partials
  bool primariesAndPartials;

  // set of the (primary) TemplateInfo objects the instantiations of
  // which we have visited; prevents us from visiting them twice
  SObjSet<TemplateInfo *> primaryTemplateInfos;

public:      // funcs
  LoweredASTVisitorHelper(LoweredASTVisitor &loweredVisitor0,
                          bool primariesAndPartials0)
    : loweredVisitor(loweredVisitor0)
    , primariesAndPartials(primariesAndPartials0)
  {}

  virtual bool visitDeclarator(Declarator *decltor);
  virtual bool visitTypeSpecifier(TypeSpecifier *spec);
  virtual bool visitFunction(Function *func);

  virtual bool subvisitTS_classSpec(TS_classSpec *spec);

  void oneTempl(Variable *var0);
  void oneContainer(Variable *container);
  void oneVariable(Variable *tinfoVar);
  void visitDeclarator0(Declarator *decltor);
  void visitTypeSpecifier0(TypeSpecifier *spec);
};


// there were too many boolean arguments to the LoweredASTVisitor
// ctor; FIX: make all visitors use these uniformly; FIX: Scott has
// some scheme to make these work better as flags but I can't find an
// example just now
enum VisitorFlags {
  VF_NONE                    = 0x00,
  VF_VISIT_ELAB              = 0x01, // visit the elaborated AST field as well
  VF_VISIT_PRIM_AND_PARTIALS = 0x02, // visit the template primaries and partials as well
  VF_CHECK_IS_TREE           = 0x04, // check the AST is a tree while we are at it

  VF_ALL                     = 0x07
};
ENUM_BITWISE_OPS(VisitorFlags, VF_ALL)


// extend the visitor to traverse the lowered AST, which includes
// additional AST that has bee elaborated into the AST, such as
// instantiated templates, implicit ctors and dtors, etc.
class LoweredASTVisitor : public DelegatorASTVisitor {
private:     // data
  LoweredASTVisitorHelper helper;

  // visit elaborated AST fields such as ctorStatement, etc., but
  // other than instantiated templates
  bool visitElaboratedAST;

  // FIX: this set for marking visited ast nodes is a rather strange
  // thing to have here as DelegatorASTVisitor also has one.  This one
  // is just used to avoid visiting templatized AST twice, which I
  // think can really legitimately otherwise occur given our template
  // represntation even if the AST is a tree.  The subclasses here
  // should intercept that duplication and return without calling the
  // overridden method of superclass which would otherwise fire an
  // assertion failure.
  SObjSet<void*> visitedTemplatizedASTNodes;

public:      // funcs
  LoweredASTVisitor(ASTVisitor *client0,
                    VisitorFlags flags0 = VF_CHECK_IS_TREE | VF_VISIT_ELAB)
    : DelegatorASTVisitor(client0, flags0 & VF_CHECK_IS_TREE)
    , helper(*this, flags0 & VF_VISIT_PRIM_AND_PARTIALS)
    , visitElaboratedAST(flags0 & VF_VISIT_ELAB)
  {}
  virtual ~LoweredASTVisitor() {}

  virtual bool visitFullExpressionAnnot(FullExpressionAnnot *fea);
  virtual bool visitDeclarator(Declarator *decltor);
  virtual bool visitTypeSpecifier(TypeSpecifier *spec);
  virtual bool visitTemplateDeclaration(TemplateDeclaration *templDecl);
  virtual bool visitFunction(Function *func);
  virtual bool visitMemberInit(MemberInit *mInit);
  virtual bool visitStatement(Statement *stmt);
  virtual bool visitExpression(Expression *expr);
  virtual bool visitHandler(Handler *handler);
  virtual bool visitFullExpression(FullExpression *fexpr);
  virtual bool visitInitializer(Initializer *initializer);

  virtual bool subvisitTS_classSpec(TS_classSpec *spec);

  // ensure idempotency of visiting AST
  bool visitedAST(void *ast);
};


// visitor for checking that the "raw" AST is a tree; note that the
// ctor arguments given to the parent are the sometime defaults of
// DelegatorASTVisitor, but we will not rely on that and also make the
// client code more self documenting by making this separate class
// here.
class IsTreeVisitor : public DelegatorASTVisitor {
public:
  IsTreeVisitor()
    : DelegatorASTVisitor(NULL /*client*/, true /*ensureOneVisit*/)
  {}
};


// visitor for checking that the "raw" AST is a tree *and* the
// "lowered" AST is a tree; the ensureOneVisit flag of our *parent* is
// the one that matters for checking that the *lowered* tree is a
// tree; LoweredASTVisitor inherits from DelegatorASTVisitor which the
// VF_CHECK_IS_TREE flag below tells to check that the *non*-lowered
// tree is a tree
class LoweredIsTreeVisitor : private IsTreeVisitor {
public:
  // used at creation site
  LoweredASTVisitor loweredVisitor;

  LoweredIsTreeVisitor()
    : loweredVisitor(this /*client*/, VF_VISIT_ELAB | VF_CHECK_IS_TREE)
  {}
};

<<<<<<< HEAD
=======
// Visit all the real (not a member of an uninstantiated template)
// Variables and Types in a TranslationUnit hanging directly off of
// the AST.
//
// The Variables were found by a grep that was not as generous as this
// one; it found 21 true hits and 4 false hits when I ran this one as
// a check on the implementation below.
// grep -n -e '\bVariable[a-zA-Z]*[ ]*\*' *.ast
//
// The Types were found by this grep:
// grep -n -e '\bType[a-zA-Z]*[ ]*\*' *.ast
class RealVarAndTypeASTVisitor : private ASTVisitor {
  // types
  public:
  class VariableVisitor {
    public:
    virtual ~VariableVisitor() {}
    virtual bool shouldVisitVariable(Variable *var) = 0;
    virtual void visitVariable(Variable *var) = 0;
  };
  class TypeVisitor {
    public:
    virtual ~TypeVisitor() {}
    virtual void visitType(Type *type) = 0;
    virtual void visitCompoundType(CompoundType *ct) = 0;
    virtual void visitScope(Scope *scope) = 0;
  };

  // data
  public:
  LoweredASTVisitor loweredVisitor; // use this as the argument for traverse()
  VariableVisitor *variableVisitor; // callback for vars
  TypeVisitor *typeVisitor;     // callback for types

  // tor
  public:
  explicit RealVarAndTypeASTVisitor(VariableVisitor *variableVisitor0 = NULL)
    : loweredVisitor(this)
    , variableVisitor(variableVisitor0)
    , typeVisitor(NULL)
  {}
  explicit RealVarAndTypeASTVisitor(TypeVisitor *typeVisitor0)
    : loweredVisitor(this)
    , variableVisitor(NULL)
    , typeVisitor(typeVisitor0)
  {}
  explicit RealVarAndTypeASTVisitor(VariableVisitor *variableVisitor0, TypeVisitor *typeVisitor0)
    : loweredVisitor(this)
    , variableVisitor(variableVisitor0)
    , typeVisitor(typeVisitor0)
  {}
  private:
  RealVarAndTypeASTVisitor(RealVarAndTypeASTVisitor &other); // prohibit

  // methods
  public:
  virtual void visitVariable(Variable *var);
  virtual void visitType(Type *type);

  virtual bool visitTranslationUnit(TranslationUnit *obj);
  virtual bool visitFunction(Function *obj);
  virtual bool visitPQName(PQName *obj);
  virtual bool visitHandler(Handler *obj);
  virtual bool visitExpression(Expression *obj);
  virtual bool visitMemberInit(MemberInit *obj);
  virtual bool visitTypeSpecifier(TypeSpecifier *obj);
  virtual bool visitEnumerator(Enumerator *obj);
  virtual bool visitDeclarator(Declarator *obj);
  virtual bool visitInitializer(Initializer *obj);
  virtual bool visitTemplateParameter(TemplateParameter *obj);
#ifdef GNU_EXTENSION
  virtual bool visitASTTypeof(ASTTypeof *obj);
#endif // GNU_EXTENSION
};

class ReachableVarsTypePred : public TypePred {
  // data
  RealVarAndTypeASTVisitor::VariableVisitor &variableVisitor;
  // This is a bit deceptive: it is only for visiting scopes.
  RealVarAndTypeASTVisitor::TypeVisitor &typeVisitor;
//   SObjSet<CompoundType*> &seenCpdTypes;

  // tor
  public:
  explicit ReachableVarsTypePred
    (RealVarAndTypeASTVisitor::VariableVisitor &variableVisitor0
//      , SObjSet<CompoundType*> &seenCpdTypes0
     , RealVarAndTypeASTVisitor::TypeVisitor &typeVisitor0
     )
    : variableVisitor(variableVisitor0)
    , typeVisitor(typeVisitor0)
//     , seenCpdTypes(seenCpdTypes0)
  {}
  virtual ~ReachableVarsTypePred() {}

  // methods
  virtual bool operator() (Type const *t);
};

class ReachableVarsTypeVisitor : public RealVarAndTypeASTVisitor::TypeVisitor {
  // data
  public:
  RealVarAndTypeASTVisitor::VariableVisitor *variableVisitor;
  SObjSet<Type*> seenTypes;
  // Careful!  Since CompoundType inherits from Scope, we must use a
  // different set as the visitation of a CompoundType as a Scope
  // differs from its visitation as a CompoundType.
  SObjSet<Scope*> seenScopes;
//   SObjSet<CompoundType*> seenCpdTypes; // re-used across anyCtorSatisfies visitations

  // tor
  public:
  explicit ReachableVarsTypeVisitor(RealVarAndTypeASTVisitor::VariableVisitor *variableVisitor0)
    : variableVisitor(variableVisitor0)
  {}
  virtual ~ReachableVarsTypeVisitor() {}

  // methods
  virtual void visitType(Type *type);
  virtual void visitCompoundType(CompoundType *ct);
  // FIX: should this be in its own visitor?
  virtual void visitScope(Scope *scope);
  virtual void visitTypeIdem(Type *type) {}; // only visits each Type once
};

class ReachableVarsVariableVisitor : public RealVarAndTypeASTVisitor::VariableVisitor {
  // data
  public:
  RealVarAndTypeASTVisitor::TypeVisitor *typeVisitor;
  SObjSet<Variable*> seenVariables;

  // tor
  public:
  explicit ReachableVarsVariableVisitor(RealVarAndTypeASTVisitor::TypeVisitor *typeVisitor0)
    : typeVisitor(typeVisitor0)
  {}
  virtual ~ReachableVarsVariableVisitor() {}

  // methods
  virtual bool shouldVisitVariable(Variable *var);
  virtual void visitVariable(Variable *var);
  virtual void visitVariableIdem(Variable *var) {}; // only visits each Variable once
};

// visit all the real vars
class VisitRealVars : public ReachableVarsVariableVisitor {
  public:
  // type
  typedef void visitVarFunc_t(Variable *);

  // data
  ReachableVarsTypeVisitor doNothing_tv; // a placeholder
  visitVarFunc_t *visitVarFunc;

  // tor
  explicit VisitRealVars(visitVarFunc_t *visitVarFunc0)
    : ReachableVarsVariableVisitor(&doNothing_tv)
    , doNothing_tv(this)
    , visitVarFunc(visitVarFunc0)
  {}

  // methods
  virtual void visitVariableIdem(Variable *var); // only visits each Variable once
};

// mark reachable vars as real; NOTE: do NOT make this inherit from
// VisitRealVars_filter as we want to mark all real vars as real.
class MarkRealVars : public VisitRealVars {
  // tor
  public:
  explicit MarkRealVars()
    // instead of supplying a visitVarFunc, we override
    // visitVariableIdem, hence the NULL here
    : VisitRealVars(NULL)
  {}
  // methods
  virtual void visitVariableIdem(Variable *var); // only visits each Variable once
};

// Visit vars (whether real or not)
void visitVarsF(ArrayStack<Variable*> &builtinVars, VisitRealVars &visitReal);

// Visit vars that have been marked real
void visitVarsMarkedRealF(ArrayStack<Variable*> &builtinVars, VisitRealVars &visitReal);

// Visit the AST.  This visitation does not depend on real markings and
// therefore is also used to define real markings.
void visitRealVarsF(TranslationUnit *tunit, VisitRealVars &visitReal);

>>>>>>> 2e76c1db
#endif // CC_AST_AUX_H<|MERGE_RESOLUTION|>--- conflicted
+++ resolved
@@ -145,8 +145,6 @@
   {}
 };
 
-<<<<<<< HEAD
-=======
 // Visit all the real (not a member of an uninstantiated template)
 // Variables and Types in a TranslationUnit hanging directly off of
 // the AST.
@@ -170,7 +168,7 @@
   class TypeVisitor {
     public:
     virtual ~TypeVisitor() {}
-    virtual void visitType(Type *type) = 0;
+    virtual void visitType(CType *type) = 0;
     virtual void visitCompoundType(CompoundType *ct) = 0;
     virtual void visitScope(Scope *scope) = 0;
   };
@@ -204,7 +202,7 @@
   // methods
   public:
   virtual void visitVariable(Variable *var);
-  virtual void visitType(Type *type);
+  virtual void visitType(CType *type);
 
   virtual bool visitTranslationUnit(TranslationUnit *obj);
   virtual bool visitFunction(Function *obj);
@@ -243,14 +241,14 @@
   virtual ~ReachableVarsTypePred() {}
 
   // methods
-  virtual bool operator() (Type const *t);
+  virtual bool operator() (CType const *t);
 };
 
 class ReachableVarsTypeVisitor : public RealVarAndTypeASTVisitor::TypeVisitor {
   // data
   public:
   RealVarAndTypeASTVisitor::VariableVisitor *variableVisitor;
-  SObjSet<Type*> seenTypes;
+  SObjSet<CType*> seenTypes;
   // Careful!  Since CompoundType inherits from Scope, we must use a
   // different set as the visitation of a CompoundType as a Scope
   // differs from its visitation as a CompoundType.
@@ -265,11 +263,11 @@
   virtual ~ReachableVarsTypeVisitor() {}
 
   // methods
-  virtual void visitType(Type *type);
+  virtual void visitType(CType *type);
   virtual void visitCompoundType(CompoundType *ct);
   // FIX: should this be in its own visitor?
   virtual void visitScope(Scope *scope);
-  virtual void visitTypeIdem(Type *type) {}; // only visits each Type once
+  virtual void visitTypeIdem(CType *type) {}; // only visits each CType once
 };
 
 class ReachableVarsVariableVisitor : public RealVarAndTypeASTVisitor::VariableVisitor {
@@ -336,5 +334,4 @@
 // therefore is also used to define real markings.
 void visitRealVarsF(TranslationUnit *tunit, VisitRealVars &visitReal);
 
->>>>>>> 2e76c1db
 #endif // CC_AST_AUX_H