// cc_lang.cc            see license.txt for copyright and terms of use
// code for cc_lang.h

#include "cc_lang.h"     // this module

void CCLang::KandR_C()
{
  tagsAreTypes = false;
  recognizeCppKeywords = false;
  implicitFuncVariable = true;
  noInnerClasses = true;
  uninitializedGlobalDataIsCommon = true;
  emptyParamsMeansPureVarargFunc = true;
}

void CCLang::ANSI_C()
{
  tagsAreTypes = false;
  recognizeCppKeywords = false;
  implicitFuncVariable = true;
  noInnerClasses = true;
<<<<<<< HEAD
  uninitializedGlobalDataIsCommon = true;
  emptyParamsMeansPureVarargFunc = false;
=======
  complainUponBadDeref = true;
>>>>>>> 36e4421a
}

void CCLang::ANSI_Cplusplus()
{
  tagsAreTypes = true;
  recognizeCppKeywords = true;
  implicitFuncVariable = false;
  noInnerClasses = false;
<<<<<<< HEAD
  uninitializedGlobalDataIsCommon = false;
  emptyParamsMeansPureVarargFunc = false;
=======
  complainUponBadDeref = false;
>>>>>>> 36e4421a
}
<|MERGE_RESOLUTION|>--- conflicted
+++ resolved
@@ -11,6 +11,7 @@
   noInnerClasses = true;
   uninitializedGlobalDataIsCommon = true;
   emptyParamsMeansPureVarargFunc = true;
+  complainUponBadDeref = true;
 }
 
 void CCLang::ANSI_C()
@@ -19,12 +20,9 @@
   recognizeCppKeywords = false;
   implicitFuncVariable = true;
   noInnerClasses = true;
-<<<<<<< HEAD
   uninitializedGlobalDataIsCommon = true;
   emptyParamsMeansPureVarargFunc = false;
-=======
   complainUponBadDeref = true;
->>>>>>> 36e4421a
 }
 
 void CCLang::ANSI_Cplusplus()
@@ -33,10 +31,7 @@
   recognizeCppKeywords = true;
   implicitFuncVariable = false;
   noInnerClasses = false;
-<<<<<<< HEAD
   uninitializedGlobalDataIsCommon = false;
   emptyParamsMeansPureVarargFunc = false;
-=======
   complainUponBadDeref = false;
->>>>>>> 36e4421a
 }
