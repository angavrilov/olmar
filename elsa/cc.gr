--- conflicted
+++ resolved
@@ -120,17 +120,21 @@
 }
 
 // make a TS_name, and supply CV flags
-TS_name *new_TS_name(CVFlags cv, PQName *n, bool typenameUsed)
+TS_name *new_TS_name(SourceLocation const &loc, CVFlags cv, PQName *n, 
+                     bool typenameUsed)
 {
-  TS_name *ret = new TS_name(n, typenameUsed);
+  TS_name *ret = new TS_name(n, loc, typenameUsed);
   ret->cv = cv;
   return ret;
 }
 
 // make a TS_simple, and supply CV flags
-TS_simple *new_TS_simple(CVFlags cv, SimpleTypeId id)
+TS_simple *new_TS_simple(SourceLocation const &loc, CVFlags cv, SimpleTypeId id)
 {
-  TS_simple *ret = new TS_simple(id);
+  stringBuilder sb;
+  sb << "anonymous:" << toString(id);
+  TS_simple *ret = new TS_simple(new PQ_name(strdup(sb.pcharc())), loc, s);
+  //TS_simple *ret = new TS_simple(new PQ_name("anonymous_PrimitiveTypeSpecifier"), loc, id);
   ret->cv = cv;
   return ret;
 }
@@ -518,8 +522,8 @@
 
   // pointers
   -> "*" ql:QualifierLiteralsOpt cv:CVQualifierSeqOpt d:NewDeclaratorOpt
-    [ return new D_pointer(appendToDeclaratorName(d, "_p"), loc, ql,
-                           true /*isPtr*/, cv, d);
+    [ return new D_pointer(appendToDeclaratorName(d, "_p"), loc,
+                           true /*isPtr*/, cv, d, ql);
     ]
 
   // commit to at least one "[" ... "]"
@@ -873,24 +877,24 @@
   // TS_name: triggered by PQTypeName
   -> n:PQTypeName m2:UberModifierSeqOpt
        [ return new Declaration(uberDeclFlags(m2),
-           new_TS_name(uberCVFlags(m2), n, false /*typename*/), NULL); ]
+           new_TS_name(loc, uberCVFlags(m2), n, false /*typename*/), NULL); ]
 
   -> m1:UberModifierSeq n:PQTypeName m2:UberModifierSeqOpt
        [ UberModifiers m = uberCombine(loc, m1, m2);
          return new Declaration(uberDeclFlags(m),
-           new_TS_name(uberCVFlags(m), n, false /*typename*/), NULL); ]
+           new_TS_name(loc, uberCVFlags(m), n, false /*typename*/), NULL); ]
 
   // TS_simple: triggered by UberTypeKeyword
   -> k1:UberTypeKeyword m2:UberTypeAndModifierSeqOpt
        [ UberModifiers k = uberCombine(loc, k1, m2);
          return new Declaration(uberDeclFlags(m2),
-           new_TS_simple(uberCVFlags(m2), uberSimpleType(loc, k)), NULL); ]
+           new_TS_simple(loc, uberCVFlags(m2), uberSimpleType(loc, k)), NULL); ]
 
   -> m1:UberModifierSeq k1:UberTypeKeyword m2:UberTypeAndModifierSeqOpt
        [ UberModifiers m = uberCombine(loc, m1, m2);
          UberModifiers k = uberCombine(loc, k1, m2);
          return new Declaration(uberDeclFlags(m),
-           new_TS_simple(uberCVFlags(m), uberSimpleType(loc, k)), NULL); ]
+           new_TS_simple(loc, uberCVFlags(m), uberSimpleType(loc, k)), NULL); ]
 
   // TS_elaborated, TS_classSpec, TS_enumSpec:
   // triggered by one of "class", "struct", "union", "enum", "typename",
@@ -915,29 +919,6 @@
 }
 
 
-<<<<<<< HEAD
-// plays role of "TypeSpecifierSeq" in std
-nonterm[TypeSpecifier*] TypeSpecifier {
-  // the existence of this production is part of why parsing C is hard
-  -> n:PQTypeName
-       [ return new TS_name(n, loc, false /*typename*/); ]
-
-  -> s:PrimitiveTypeSpecifier            // int
-    [ // FIX: optimization: anonymous-typenames turn this back on
-      stringBuilder sb;
-      sb << "anonymous:" << toString(s);
-      return new TS_simple(new PQ_name(strdup(sb.pcharc())), loc, s);
-//           return new TS_simple(new PQ_name("anonymous_PrimitiveTypeSpecifier"), loc, s);
-    ]
-
-  -> s:PrimitiveCVTypeSpecifier          // unsigned const char  (not good style, IMO)
-       [
-         TS_simple *ret = new TS_simple(new PQ_name("anonymous_PrimitiveCVTypeSpecifier"), loc,
-             (SimpleTypeId)(s & ST_BITMASK));
-         ret->cv = (CVFlags)(s & CV_ALL);
-         return ret;
-       ]
-=======
 // nonempty sequence of UberModifiers; note that the act of combining
 // UberModifiers sets checks for and complains about duplication
 nonterm[UberModifiers] UberModifierSeq {
@@ -950,7 +931,6 @@
   -> s:UberModifierSeq        [ return s; ]
 }
 
->>>>>>> 87e7f148
 
 // possibly empty sequence of modifiers (e.g. "static") or type
 // keywords (e.g. "int")
@@ -973,20 +953,6 @@
   -> s:UberCVQualifierSeq        [ return s; ]
 }
 
-<<<<<<< HEAD
-  // destructive actions on 's', but since any interpretation will
-  // have the same final effect of adding the cv flags to the
-  // specifier, I won't disable multi-yield for TypeSpecifier
-  -> q:CVQualifier s:TypeSpecifier  precedence(L2_PREFER_REDUCE)   // const int
-       [ s->cv = (CVFlags)(s->cv | q); return s; ]
-  -> s:TypeSpecifier q:CVQualifier  precedence(L2_PREFER_REDUCE)   // int const
-       [ s->cv = (CVFlags)(s->cv | q); return s; ]
-
-  -> q:L2_UDEF_QUAL s:TypeSpecifier  precedence(L2_PREFER_REDUCE) // $tainted int
-  [ s->q->prependLiteralString(q); return s; ]
-  -> s:TypeSpecifier q:L2_UDEF_QUAL  precedence(L2_PREFER_REDUCE) // $tainted int
-  [ s->q->appendLiteralString(q); return s; ]
-=======
 nonterm[UberModifiers] UberTypeAndCVQualifierSeqOpt {
   -> empty                                             [ return UM_NONE; ]
   -> s:UberTypeAndCVQualifierSeqOpt u:UberCVQualifier  [ return uberCombine(loc, s,u); ]
@@ -1036,20 +1002,13 @@
   -> "float"     [ return UM_FLOAT; ]
   -> "double"    [ return UM_DOUBLE; ]
   -> "void"      [ return UM_VOID; ]
->>>>>>> 87e7f148
 }
 
 
 nonterm[TypeSpecifier*] ElaboratedTypeSpecifier {
-<<<<<<< HEAD
   -> k:ClassKey n:PQTypeName    [ return new TS_elaborated(n, loc, k); ]
   -> "enum" n:PQTypeName        [ return new TS_elaborated(n, loc, TI_ENUM); ]
-                            
-=======
-  -> k:ClassKey n:PQTypeName    [ return new TS_elaborated(loc, k, n); ]
-  -> "enum" n:PQTypeName        [ return new TS_elaborated(loc, TI_ENUM, n); ]
-
->>>>>>> 87e7f148
+
   // cppstd grammar ensures "typename" is only applied to qualified
   // names, but I find that more natural to enforce during typechecking
   -> "typename" n:PQTypeName    [ return new TS_name(n, loc, true /*typename*/); ]
@@ -1062,21 +1021,21 @@
 nonterm [TypeSpecifier*] TypeSpecifier {
   // TS_name
   -> n:PQTypeName cv2:UberCVQualifierSeqOpt
-       [ return new_TS_name(uberCVFlags(cv2), n, false /*typename*/); ]
+       [ return new_TS_name(loc, uberCVFlags(cv2), n, false /*typename*/); ]
 
   -> cv1:UberCVQualifierSeq n:PQTypeName cv2:UberCVQualifierSeqOpt
        [ UberModifiers cv = uberCombine(loc, cv1, cv2);
-         return new_TS_name(uberCVFlags(cv), n, false /*typename*/); ]
+         return new_TS_name(loc, uberCVFlags(cv), n, false /*typename*/); ]
 
   // TS_simple
   -> k1:UberTypeKeyword m2:UberTypeAndCVQualifierSeqOpt
        [ UberModifiers k = uberCombine(loc, k1, m2);
-         return new_TS_simple(uberCVFlags(m2), uberSimpleType(loc, k)); ]
+         return new_TS_simple(loc, uberCVFlags(m2), uberSimpleType(loc, k)); ]
 
   -> m1:UberCVQualifierSeq k1:UberTypeKeyword m2:UberTypeAndCVQualifierSeqOpt
        [ UberModifiers m = uberCombine(loc, m1, m2);
          UberModifiers k = uberCombine(loc, k1, m2);
-         return new_TS_simple(uberCVFlags(m), uberSimpleType(loc, k)); ]
+         return new_TS_simple(loc, uberCVFlags(m), uberSimpleType(loc, k)); ]
 
   // TS_elaborated, TS_classSpec, TS_enumSpec
   -> e:ElaboratedOrSpecifier m2:UberCVQualifierSeqOpt
@@ -1087,6 +1046,14 @@
        [ UberModifiers m = uberCombine(loc, m1, m2);
          e->cv |= uberCVFlags(m);      // destructive action
          return e; ]
+         
+  // user-defined qualifiers can preceed or follow the *whole*
+  // type specifier, but must not be intermingled within it
+  // Q: why is this precedence specification necessary?
+  -> q:L2_UDEF_QUAL s:TypeSpecifier  precedence(L2_PREFER_REDUCE) // "$tainted int"
+       [ s->q->prependLiteralString(q); return s; ]
+  -> s:TypeSpecifier q:L2_UDEF_QUAL  precedence(L2_PREFER_REDUCE) // "int $tainted"
+       [ s->q->appendLiteralString(q); return s; ]
 }
 
 
@@ -1253,14 +1220,13 @@
 // regex for this nonterm: (PtrOperator)* DirectDeclarator
 nonterm[IDeclarator*] Declarator {
   -> "*" ql:QualifierLiteralsOpt cv:CVQualifierSeqOpt d:Declarator
-    [ return new D_pointer(appendToDeclaratorName(d, "_p"), loc, ql,
-                           true /*isPtr*/, cv, d);
-    ]
+       [ return new D_pointer(appendToDeclaratorName(d, "_p"), loc,
+                              true /*isPtr*/, cv, d, ql);
+       ]
   -> "&" d:Declarator
-    [ return new D_pointer(appendToDeclaratorName(d, "_r"), loc, NULL,
-                           false /*isPtr*/, CV_NONE, d);
-    ]
-
+       [ return new D_pointer(appendToDeclaratorName(d, "_r"), loc,
+                              false /*isPtr*/, CV_NONE, d, NULL /*ql*/);
+       ]
   -> d:DirectDeclarator
        [ return d; ]
 }
@@ -1284,8 +1250,8 @@
      ql:QualifierLiteralsOpt
      cv:CVQualifierSeqOpt                      // optional "const"
      e:ExceptionSpecificationOpt               // optional "throw" clause
-       [ return new D_func(appendToDeclaratorName(d, "_func"), loc, ql,
-                           d, params, cv, e);
+       [ return new D_func(appendToDeclaratorName(d, "_func"), loc,
+                           d, params, cv, e, ql);
        ]
 
   // array with optional size
@@ -1294,7 +1260,7 @@
 
   // precedence grouping; must be recorded in the AST for disambiguation
   -> "(" d:Declarator ")"
-       [ return new D_grouping(d); ]
+       [ return new D_grouping(d->name /*use same name*/, loc, d); ]
 }
 
 // I choose to encode ctor and dtor names as ordinary PQNames, because
@@ -1331,15 +1297,9 @@
 // also, it reminds me that every place I've substituted PtrOperator
 // into the syntaxes elsewhere has an implicit TODO for the
 // pointer-to-member syntax
-<<<<<<< HEAD
-nonterm PtrOperator {
-  -> "*" ql:QualifierLiteralsOpt q:CVQualifierSeqOpt ; // dsw: what the heck is this?
-  -> "&" ;
-=======
 //  nonterm PtrOperator {
 //    -> "*" q:CVQualifierSeqOpt ;
 //    -> "&"                     ;
->>>>>>> 87e7f148
 
 //    // TODO: pointer to member
 //    //-> ColonColonOpt NestedNameSpecifier "*" CvQualifierSeqOpt;
@@ -1393,14 +1353,13 @@
 // an abstract declarator (not opt) must have *some* ground syntax in it
 nonterm[IDeclarator*] AbstractDeclarator {
   -> "*" ql:QualifierLiteralsOpt cv:CVQualifierSeqOpt d:AbstractDeclaratorOpt
-    [ return new D_pointer(appendToDeclaratorName(d, "_p"), loc, ql,
-                           true /*isPtr*/, cv, d);
-    ]
+       [ return new D_pointer(appendToDeclaratorName(d, "_p"), loc,
+                              true /*isPtr*/, cv, d, ql);
+       ]
   -> "&" d:AbstractDeclaratorOpt
-    [ return new D_pointer(appendToDeclaratorName(d, "_r"), loc, NULL,
-                           false /*isPtr*/, CV_NONE, d);
-    ]
-
+       [ return new D_pointer(appendToDeclaratorName(d, "_r"), loc,
+                              false /*isPtr*/, CV_NONE, d, NULL /*ql*/);
+       ]
   -> d:DirectAbstractDeclarator
        [ return d; ]
 }
@@ -1428,8 +1387,8 @@
      ql:QualifierLiteralsOpt
      cv:CVQualifierSeqOpt
      e:ExceptionSpecificationOpt
-       [ return new D_func(appendToDeclaratorName(d, "_func"), loc, ql,
-                           d, args, cv, e);
+       [ return new D_func(appendToDeclaratorName(d, "_func"), loc,
+                           d, args, cv, e, ql);
        ]
 
   // array with optional size
@@ -1439,7 +1398,7 @@
   // precedence grouping; shouldn't need to record this in AST, but
   // I will for constency with Declarator
   -> "(" d:AbstractDeclarator ")"
-       [ return new D_grouping(d); ]
+       [ return new D_grouping(d->name, loc, d); ]
 }
 
 
@@ -1554,8 +1513,7 @@
          return new Function(
            m,                        // decl flags: explicit, virtual, or none
            new TS_simple(appendToDeclaratorName(d, "_CDtorModifier"), loc,
-                                         ST_CDTOR),
-           // type specifier: ctor or dtor
+                         ST_CDTOR),  // type specifier: ctor or dtor
            new Declarator(d, NULL),  // declarator with fn name, params
            c,                        // ctor member inits
            b,                        // function body statement
@@ -1566,7 +1524,8 @@
        [
          return new Function(
            DF_NONE,
-           new TS_simple(ST_CDTOR),
+           new TS_simple(appendToDeclaratorName(d, "_Function"), loc,
+                         ST_CDTOR),
            new Declarator(d, NULL),
            c,
            b,
@@ -1579,21 +1538,12 @@
   -> e:CDtorModifierSeq  d:Declarator "try" c:CtorInitializerOpt b:FunctionBody h:HandlerSeq
        [
          return new Function(
-<<<<<<< HEAD
            e,                        // decl flags: explicit is only possibility
            new TS_simple(appendToDeclaratorName(d, "_Function"), loc,
-                                         ST_CDTOR),
-           // type specifier: ctor or dtor
-           new Declarator(d, NULL),  // declarator with fn name, params
-           c,                        // ctor member inits
-           b,                        // function body statement
-=======
-           e,
-           new TS_simple(ST_CDTOR),
+                         ST_CDTOR),
            new Declarator(d, NULL),
            c,
            b,
->>>>>>> 87e7f148
            h                         // exception handlers
          );
        ]
@@ -1601,7 +1551,8 @@
        [
          return new Function(
            DF_NONE,
-           new TS_simple(ST_CDTOR),
+           new TS_simple(appendToDeclaratorName(d, "_Function"), loc,
+                         ST_CDTOR),
            new Declarator(d, NULL),
            c,
            b,
@@ -1747,7 +1698,9 @@
          return new MR_decl(loc,
            new Declaration(
              flags,
-             new TS_simple(ST_CDTOR),
+             new TS_simple(appendToDeclaratorName(d, "_MemberDeclarator"),
+                           loc,
+                           ST_CDTOR),
              FakeList<Declarator>::makeList(d)
            )
          );
@@ -1764,15 +1717,10 @@
 
          return new MR_decl(loc,
            new Declaration(
-<<<<<<< HEAD
-             flags,
+             DF_NONE,
              new TS_simple(appendToDeclaratorName(d, "_MemberDeclarator"),
                            loc,
                            ST_CDTOR),
-=======
-             DF_NONE,
-             new TS_simple(ST_CDTOR),
->>>>>>> 87e7f148
              FakeList<Declarator>::makeList(d)
            )
          );
@@ -1902,13 +1850,13 @@
        [ return new D_name(NULL /*name*/, loc); ]
        
   -> "*" ql:QualifierLiteralsOpt cv:CVQualifierSeqOpt d:ConversionDeclaratorOpt
-    [ return new D_pointer(appendToDeclaratorName(d, "_p"), loc, ql,
-                           true /*isPtr*/, cv, d);
-    ]
+       [ return new D_pointer(appendToDeclaratorName(d, "_p"), loc,
+                              true /*isPtr*/, cv, d, ql);
+       ]
   -> "&" d:ConversionDeclaratorOpt
-    [ return new D_pointer(appendToDeclaratorName(d, "_r"), loc, NULL,
-                           false /*isPtr*/, CV_NONE, d);
-    ]
+       [ return new D_pointer(appendToDeclaratorName(d, "_r"), loc,
+                              false /*isPtr*/, CV_NONE, d, NULL /*ql*/);
+       ]
 }
 
 
