// cc_ast_aux.cc            see license.txt for copyright and terms of use
// auxilliary code (debug printing, etc.) for cc.ast

#include "strutil.h"        // plural
#include "generic_aux.h"    // C++ AST, and genericPrintAmbiguities, etc.
#include "cc_ast_aux.h"     // class LoweredASTVisitor


// ---------------------- LoweredASTVisitorHelper ----------------------
void LoweredASTVisitorHelper::oneTempl(Variable *var0) {
  xassert(var0);
  xassert(var0->templateInfo());

  // run a sub-traversal of the AST instantiation
  if (var0->funcDefn) {
    var0->funcDefn->traverse(loweredVisitor);
  }
  if (var0->type->isCompoundType() && var0->type->asCompoundType()->syntax) {
    var0->type->asCompoundType()->syntax->traverse(loweredVisitor);
  }
}

// sm: added this layer to handle new design with specializations
// as a middle layer between primaries and instantiations
void LoweredASTVisitorHelper::oneContainer(Variable *container)
{
  TemplateInfo *ti = container->templateInfo();
  xassert(ti);

  if (ti->isCompleteSpec()) {
    // visit as template and bail
    oneTempl(container);
    return;
  }

  // visit the container itself, if desired
  if (primariesAndPartials) {
    // dsw: FIX: Given the avoidance of visiting TemplateDeclaration-s
    // below in the main visitor, I'm not entirely sure that this
    // makes sense.  Then again, if you set this flag you get what you
    // deserve.
    oneTempl(container);
  }

  // visit each instantiation
  SFOREACH_OBJLIST_NC(Variable, ti->instantiations, iter) {
    oneTempl(iter.data());
  }
}


void LoweredASTVisitorHelper::oneVariable(Variable *tinfoVar)
{
  xassert(tinfoVar);

  TemplateInfo *tinfo = tinfoVar->templateInfo();

  // skip any non-primary TemplateInfo-s
  if (!tinfo || !tinfo->isPrimary()) {
    return;
  }

  // visit a primary only once
  if (primaryTemplateInfos.contains(tinfo)) {
    return;
  }
  primaryTemplateInfos.add(tinfo);

  // look in the primary (as a container)
  oneContainer(tinfoVar);
    
  // look in the specializations (as containers)
  SFOREACH_OBJLIST_NC(Variable, tinfo->specializations, iter) {
    oneContainer(iter.data());
  }
}


void LoweredASTVisitorHelper::visitDeclarator0(Declarator *decltor)
{
  // visit all the template instantiations
  oneVariable(decltor->var);
}


bool LoweredASTVisitorHelper::visitDeclarator(Declarator *decltor)
{
  // this kind of check is now done in DelegatorASTVisitor
//    xassert(!loweredVisitor.visitedAST(decltor));

  // this is silly, but OO-correct
  if (!ASTVisitor::visitDeclarator(decltor)) return false;

  visitDeclarator0(decltor);

  return true;
}


void LoweredASTVisitorHelper::visitTypeSpecifier0(TypeSpecifier *spec)
{
  TS_classSpec *ts = spec->asTS_classSpec();
  if (ts->ctype) {
    // visit all the template instantiations
    oneVariable(ts->ctype->asCompoundType()->getTypedefVar());
  }
}


bool LoweredASTVisitorHelper::visitTypeSpecifier(TypeSpecifier *spec)
{
  if (spec->isTS_classSpec()) {
    return subvisitTS_classSpec(spec->asTS_classSpec());
  }
  return ASTVisitor::visitTypeSpecifier(spec);
}


bool LoweredASTVisitorHelper::subvisitTS_classSpec(TS_classSpec *spec)
{
  // ensure idempotency of templatized AST
  if (loweredVisitor.visitedAST(spec)) {
    return false;
  }

  // this is silly, but OO-correct
  if (!ASTVisitor::visitTypeSpecifier(spec)) return false;

  visitTypeSpecifier0(spec);

  return true;
}


bool LoweredASTVisitorHelper::visitFunction(Function *func)
{
  // ensure idempotency of templatized AST
  if (loweredVisitor.visitedAST(func)) {
    return false;
  }
  return ASTVisitor::visitFunction(func);
}

// ---------------------- LoweredASTVisitor ----------------------

bool LoweredASTVisitor::visitFullExpressionAnnot(FullExpressionAnnot *fea)
{
  if (!DelegatorASTVisitor::visitFullExpressionAnnot(fea)) return false;

  return true;
}

// NOTE: I am trying to use visitDeclarator as a way to visit all
// variables, but it doesn't quite get them all; see
// visitTypeSpecifier below
bool LoweredASTVisitor::visitDeclarator(Declarator *decltor)
{
  // this kind of check is now done in DelegatorASTVisitor
//    xassert(!visitedAST(decltor));
  if (!DelegatorASTVisitor::visitDeclarator(decltor)) return false;

  if (visitElaboratedAST) {
    if (decltor->ctorStatement) {
      decltor->ctorStatement->traverse(*this);
    }
    if (decltor->dtorStatement) {
      decltor->dtorStatement->traverse(*this);
    }
  }

  helper.visitDeclarator0(decltor);

  return true;
}


// looks like we have to look here as well for typedef variables of
// class templates
bool LoweredASTVisitor::visitTypeSpecifier(TypeSpecifier *spec)
{
  if (spec->isTS_classSpec()) {
    return subvisitTS_classSpec(spec->asTS_classSpec());
  }

  return DelegatorASTVisitor::visitTypeSpecifier(spec);
}


bool LoweredASTVisitor::subvisitTS_classSpec(TS_classSpec *spec)
{
  // ensure idempotency of templatized AST
  if (visitedAST(spec)) {
    return false;
  }
  if (!DelegatorASTVisitor::visitTypeSpecifier(spec)) return false;
  helper.visitTypeSpecifier0(spec);
  return true;
}


bool LoweredASTVisitor::visitTemplateDeclaration(TemplateDeclaration *templDecl)
{
  templDecl->traverse(helper);
  // PRUNE the walk since we start another one with the helper
  //
  // dsw: FIX: I don't know what the semantics should be if the client
  // has a visitTemplateDeclaration().  It seems to be a contradiction
  // if they do, as they want the lowered AST and that would not
  // contain uninstantiated templates.  I could call it anyway, but
  // what if it returns true?  What if they for some bizare reason
  // want to not prune at a TemplateDeclaration and are telling me
  // that by returning true?  Well, this is what we get if they simply
  // don't have any visitTemplateDeclaration() at all and we get the
  // default from the superclass.  There is no way to tell those two
  // situations apart and I want to prune it by default.
  return false;
}


bool LoweredASTVisitor::visitFunction(Function *func)
{
  // ensure idempotency of templatized AST
  if (visitedAST(func)) {
    return false;
  }

  // SPECIAL CASE: due to the way that member functions of template
  // classes are handled, sometimes Functions exist that have not been
  // tchecked; avoid them
  if (func->instButNotTchecked()) {
    return false;
  }

  if (!DelegatorASTVisitor::visitFunction(func)) return false;

  if (visitElaboratedAST) {
    if (func->dtorStatement) {
      func->dtorStatement->traverse(*this);
    }
  }

  return true;
}


bool LoweredASTVisitor::visitMemberInit(MemberInit *mInit)
{
  if (!DelegatorASTVisitor::visitMemberInit(mInit)) return false;

  if (visitElaboratedAST) {
    if (mInit->hasAnnot()) {
      mInit->getAnnot()->traverse(*this);
    }
    if (mInit->ctorStatement) {
      mInit->ctorStatement->traverse(*this);
    }
  }

  return true;
}


bool LoweredASTVisitor::visitStatement(Statement *stmt)
{
  if (!DelegatorASTVisitor::visitStatement(stmt)) return false;

  if (visitElaboratedAST) {
    if (stmt->isS_return()) {
      if (stmt->asS_return()->ctorStatement) {
        stmt->asS_return()->ctorStatement->traverse(*this);
      }
    }
  }

  return true;
}


bool LoweredASTVisitor::visitExpression(Expression *expr)
{
  if (!DelegatorASTVisitor::visitExpression(expr)) return false;

  if (visitElaboratedAST) {
    if (expr->isE_new()) {
      if (expr->asE_new()->ctorStatement) {
        expr->asE_new()->ctorStatement->traverse(*this);
      }
    } else if (expr->isE_delete()) {
      if (expr->asE_delete()->dtorStatement) {
        expr->asE_delete()->dtorStatement->traverse(*this);
      }
    } else if (expr->isE_throw()) {
      if (expr->asE_throw()->globalCtorStatement) {
        expr->asE_throw()->globalCtorStatement->traverse(*this);
      }
    } else if (expr->isE_funCall()) {
      if (expr->asE_funCall()->retObj) {
        expr->asE_funCall()->retObj->traverse(*this);
      }
    } else if (expr->isE_constructor()) {
      if (expr->asE_constructor()->retObj) {
        expr->asE_constructor()->retObj->traverse(*this);
      }
    }
  }

  return true;
}


bool LoweredASTVisitor::visitHandler(Handler *handler)
{
  if (!DelegatorASTVisitor::visitHandler(handler)) return false;

  if (visitElaboratedAST) {
    if (handler->hasAnnot()) {
      handler->getAnnot()->traverse(*this);
    }
    if (handler->localArg) {
      handler->localArg->traverse(*this);
    }
    if (handler->globalDtorStatement) {
      handler->globalDtorStatement->traverse(*this);
    }
  }

  return true;
}


bool LoweredASTVisitor::visitFullExpression(FullExpression *fexpr)
{
  if (!DelegatorASTVisitor::visitFullExpression(fexpr)) return false;

  if (fexpr->hasAnnot()) {
    fexpr->getAnnot()->traverse(*this);
  }

  return true;
}


bool LoweredASTVisitor::visitInitializer(Initializer *initializer)
{
  if (!DelegatorASTVisitor::visitInitializer(initializer)) return false;

  if (initializer->hasAnnot()) {
    initializer->getAnnot()->traverse(*this);
  }

  return true;
}


// not a visitor method; returns true iff the node has been visited
// before
bool LoweredASTVisitor::visitedAST(void *ast)
{
  if (visitedTemplatizedASTNodes.contains(ast)) {
    return true;
  } else {
    visitedTemplatizedASTNodes.add(ast);
    return false;
  }
}


// ---------------------- refersTo ----------------------
// Nominally "refers to <loc>", but with additional information
// about "using declaration" aliasing.  This is an example of how
// the aliasing complicates what used to be a simple process,
// in this case getting a unique name for an entity.  We'll see
// how much more of this I can take before I implement some global
// de-aliasing measure.
//
// Now that I'm using Env::storeVar, the AST shouldn't have any
// alias pointers in it.  But this method remains so I can do things
// like grepping through printTypedAST output for stray aliases.
//
// 1/15/04: Modified to tolerate NULL 'v' values, and to print types,
// since Daniel and I wanted to see addtional information while
<<<<<<< HEAD
// debugging a tricky cc_qual issue.  The result is more verbose
// but the extra information is probably worth it.
=======
// debugging a tricky oink/qual issue.  The result is more verbose but
// the extra information is probably worth it.
>>>>>>> 2e76c1db
string refersTo(Variable *v)
{
  if (!v) {
    return "NULL";
  }

  stringBuilder sb;
  if (v->isNamespace()) {
    sb << "namespace " << v->name;
    return sb;
  }

  sb << v->toString();
  sb << ", at " << toString(v->loc);
  if (v->getUsingAlias()) {
    sb << ", alias of " << toString(v->skipAlias()->loc);
  }
  sb << stringf(" (0x%08X)", (long)v);
  return sb;
}


// TranslationUnit

// ---------------------- TopForm --------------------
void TopForm::printAmbiguities(ostream &os, int indent) const
{
  genericPrintAmbiguities(this, "TopForm", os, indent);
}


void TopForm::addAmbiguity(TopForm *alt)
{
  // this does not call 'genericAddAmbiguity' because TopForms do not
  // have 'next' fields

  // prepend 'alt' to my list
  xassert(alt->ambiguity == NULL);
  alt->ambiguity = ambiguity;
  ambiguity = alt;
}


// ---------------------- Function --------------------
void Function::printExtras(ostream &os, int indent) const
{
  if (funcType) {
    ind(os, indent) << "funcType = " << funcType->toString() << "\n";
  }
  ind(os, indent) << "receiver = " << refersTo(receiver) << "\n";

  // template with instantiations to print?
  if (isTemplate()) {
    TemplateInfo *ti = nameAndParams->var->templateInfo();
    int ct=0;
    SFOREACH_OBJLIST(Variable, ti->instantiations, iter) {
      Variable const *inst = iter.data();

      string label = stringc << "instantiation[" << ct++ << "]: "
                             << inst->templateInfo()->templateName();

      if (inst->funcDefn) {
        label = stringc << label << " (defn)";
        inst->funcDefn->debugPrint(os, indent+2, label.c_str());
      }
      else {
        ind(os, indent+2) << label << " (decl) = " << inst->toString() << "\n";
      }
    }
  }
}


SourceLoc Function::getLoc() const
{
  return nameAndParams->getLoc();
}


Function *Function::shallowClone() const
{
  Function *ret = new Function(
    dflags,
    retspec? retspec->clone() : NULL,
    nameAndParams? nameAndParams->clone() : NULL,

    // leave the init/body/handlers empty
    NULL, NULL, NULL
  );

  ret->cloneThunkSource = this;
  
  return ret;
}

void Function::finishClone()
{
  if (cloneThunkSource) {
    // follow the chain of thunk sources (in/t0258.cc)
    Function const *src = cloneThunkSource;
    while (src->cloneThunkSource) {
      src = src->cloneThunkSource;
    }

    inits = cloneFakeList(src->inits);
    body = src->body->clone();
    handlers = cloneFakeList(src->handlers);

    cloneThunkSource = NULL;
  }
}


bool Function::isTemplate() const
{
  if (nameAndParams->var) {
    TemplateInfo *ti = nameAndParams->var->templateInfo();
    if (ti && ti->isPrimary()) {
      return true;
    }
  }
  return false;
}


// ---------------------- MemberInit ----------------------
void MemberInit::printExtras(ostream &os, int indent) const
{
  if (member) {
    ind(os, indent) << "member: " << refersTo(member) << "\n";
  }

  if (base) {
    ind(os, indent) << "base: " << base->toString() << "\n";
  }

  if (ctorVar) {
    ind(os, indent) << "ctorVar: " << refersTo(ctorVar) << "\n";
  }
}


// Declaration

// ---------------------- ASTTypeId -----------------------
void ASTTypeId::printAmbiguities(ostream &os, int indent) const
{
  genericPrintAmbiguities(this, "ASTTypeId", os, indent);
  
  genericCheckNexts(this);
}

void ASTTypeId::addAmbiguity(ASTTypeId *alt)
{
  genericAddAmbiguity(this, alt);
}

void ASTTypeId::setNext(ASTTypeId *newNext)
{
  genericSetNext(this, newNext);
}


// ------------------------ PQName ------------------------
string targsToString(ObjList<STemplateArgument> const &sargs,
                     /*fakelist*/TemplateArgument const *targs)
{
  // iterate down both lists
  ObjListIter<STemplateArgument> siter(sargs);
  TemplateArgument const *titer = targs/*firstC*/;

  if (titer && titer->isTA_templateUsed()) {
    titer = titer->next;
  }

  stringBuilder sb;
  sb << "<";
  int ct=0;

  while (titer) {
    if (ct++ > 0) {
      sb << ", ";
    }

    if (!siter.isDone()) {
      // use 'siter'
      sb << siter.data()->toString();
      siter.adv();
    }
    else {
      // use 'titer'
      sb << titer->argString();
    }

    titer = titer->next;
  }

  sb << ">";
  return sb;
}


string PQName::qualifierString() const
{
  stringBuilder sb;

  PQName const *p = this;
  while (p->isPQ_qualifier()) {
    PQ_qualifier const *q = p->asPQ_qualifierC();
    sb << q->toComponentString() << "::";

    p = q->rest;
  }
  return sb;
}

stringBuilder& operator<< (stringBuilder &sb, PQName const &obj)
{
  sb << obj.toString();
  return sb;
}

string PQName::toString() const
{
  return stringc << qualifierString() 
                 << getUnqualifiedNameC()->toComponentString();
}

string PQName::toString_noTemplArgs() const
{
  return stringc << qualifierString() << getName();
}


StringRef PQ_qualifier::getName() const
{
  return rest->getName();
}

StringRef PQ_name::getName() const
{
  return name;
}

StringRef PQ_operator::getName() const
{
  return fakeName;
}

StringRef PQ_template::getName() const
{
  return name;
}


string PQ_qualifier::toComponentString() const
{
  if (templArgs/*isNotEmpty*/) {
    return stringc << qualifier << targsToString(sargs, templArgs);
  }
  else if (qualifier) {
    return qualifier;
  }
  else {
    // for a NULL qualifier, don't print anything; it means
    // there was a leading "::" with no explicit qualifier,
    // and I'll use similar syntax on output
    return "";
  }
}

string PQ_name::toComponentString() const
{
  return name;
}

string PQ_operator::toComponentString() const
{
  return fakeName;
}

string PQ_template::toComponentString() const
{
  return stringc << name << targsToString(sargs, templArgs);
}


PQName const *PQName::getUnqualifiedNameC() const
{                   
  PQName const *p = this;
  while (p->isPQ_qualifier()) {
    p = p->asPQ_qualifierC()->rest;
  }
  return p;
}


bool PQName::templateUsed() const
{
  if (isPQ_qualifier() &&
      asPQ_qualifierC()->templArgs/*->isNotEmpty()*/ &&
      asPQ_qualifierC()->templArgs/*->firstC()*/->isTA_templateUsed()) {
    return true;
  }

  if (isPQ_template() &&
      asPQ_templateC()->templArgs/*->isNotEmpty()*/ &&
      asPQ_templateC()->templArgs/*->firstC()*/->isTA_templateUsed()) {
    return true;
  }

  return false;
}


// The setup is that 'this' and 'obj' are pointers to chains of
// ambiguous PQNames.  Each chain consists of an initial sequence
// of PQ_qualifiers, then (optionally) a final PQ_template.  Each
// list is of nonzero length (neither is NULL), and there can be
// at most one PQ_template among both lists.  So the situation
// looks something like this:
//            
//            +--------------+   +--------------+   +-------------+
//     this-->| PQ_qualifier |-->| PQ_qualifier |-->| PQ_template |
//            +--------------+   +--------------+   +-------------+
//
//            +--------------+   +--------------+
//      obj-->| PQ_qualifier |-->| PQ_qualifier |-->NULL
//            +--------------+   +--------------+
//                                     ^
//                                     |
//                                    tail (assigned below)
//
// The return value is the head of a single unified list.  If there
// was a PQ_template, it of course goes at the end of the returned
// list.
PQName *PQName::mergeAmbiguous(PQName *obj)
{
  if (this->isPQ_qualifier()) {
    PQ_qualifier *thisq = this->asPQ_qualifier();

    if (obj->isPQ_qualifier()) {
      PQ_qualifier *objq = obj->asPQ_qualifier();
      PQName *tail = objq->ambiguity;

      // insert 'objq' into 'thisq' ambiguity list
      objq->ambiguity = thisq->ambiguity;
      thisq->ambiguity = objq;

      if (tail) {
        // merge with the tail
        return thisq->mergeAmbiguous(tail);
      }
      else {
        // done
        return thisq;
      }
    }

    if (thisq->ambiguity) {
      // push 'obj' further down
      thisq->ambiguity = thisq->ambiguity->mergeAmbiguous(obj);
      return thisq;
    }
    else {
      // attach 'obj' here
      xassert(obj->isPQ_template());
      thisq->ambiguity = obj;
      return thisq;
    }
  }

  // reverse the roles
  xassert(obj->isPQ_qualifier());
  return obj->mergeAmbiguous(this);
}


void PQ_qualifier::printAmbiguities(ostream &os, int indent) const
{                                                   
  PQName const *n = this;
  genericPrintAmbiguities(n, "PQName", os, indent);
}


PQName *getAmbiguity(PQName const *n)
{
  if (n->isPQ_qualifier()) {
    return n->asPQ_qualifierC()->ambiguity;
  }
  else {
    return NULL;
  }
}

void setAmbiguity(PQName *n, PQName *newAmbig)
{
  if (n->isPQ_qualifier()) {
    n->asPQ_qualifier()->ambiguity = newAmbig;
  }
  else {
    // the 'ambiguity' link is always fixed at NULL
    xassert(newAmbig == NULL);
  }
}


//  ------------------- TypeSpecifier ---------------------
void TypeSpecifier::printExtras(ostream &os, int indent) const
{
  // used to do something, now just a placeholder (could be deleted)
}


// disambiguation for cppstd 14.1 para 3
bool TypeSpecifier::canBeTypeParam() const
{
  if (isTS_elaborated() &&
      asTS_elaboratedC()->keyword == TI_CLASS) {
    return true;
  }

  if (isTS_name() &&
      asTS_nameC()->typenameUsed) {
    return true;
  }

  return false;
}


void TS_classSpec::printExtras(ostream &os, int indent) const
{
  // template with instantiations to print?
  if (ctype) {
    TemplateInfo *ti = ctype->templateInfo();
    if (ti && (ti->isPrimary() || ti->isPartialSpec())) {
      ind(os, indent) << "instantiations:\n";
      int ct=0;
      SFOREACH_OBJLIST(Variable, ti->instantiations, iter) {
        string label = stringc << "instantiation[" << ct++ << "] ";

        CompoundType *instCT = iter.data()->type->asCompoundType();
        if (instCT->syntax) {
          label = stringc << label << "(defn) " << instCT->instName;
          instCT->syntax->debugPrint(os, indent+2, label.c_str());
        }
        else {
          ind(os, indent+2) << label << "(decl) = " << instCT->instName << "\n";
        }
      }
    }
  }
}


// ------------------- BaseClassSpec ---------------------
void BaseClassSpec::printExtras(ostream &os, int indent) const
{
  if (type) {
    ind(os, indent) << "type: " << type->toString() << "\n";
  }
}


// MemberList
// Member

// ---------------------- Enumerator ------------------
void Enumerator::printExtras(ostream &os, int indent) const
{
  if (var) {
    ind(os, indent) << "var: " 
      << toString(var->flags) << (var->flags? " " : "")
      << var->toString() << "\n";
    PRINT_GENERIC(enumValue);
  }
}


// ---------------------- Declarator ---------------------------
void Declarator::printAmbiguities(ostream &os, int indent) const
{
  genericPrintAmbiguities(this, "Declarator", os, indent);
  
  // check 'next' fields
  for (Declarator *d = ambiguity; d != NULL; d = d->ambiguity) {
    xassert(this->next == d->next);
  }
}


void Declarator::addAmbiguity(Declarator *alt)
{
  genericAddAmbiguity(this, alt);
}

void Declarator::setNext(Declarator *newNext)
{
  genericSetNext(this, newNext);
}


PQName const *Declarator::getDeclaratorIdC() const
{
  return decl->getDeclaratorIdC();
}


void Declarator::setDeclaratorId(PQName *n)
{
  IDeclarator *d = decl;
  for(;;) {
    IDeclarator *b = d->getBase();
    if (!b) {
      break;
    }
    d = b;
  }

  if (d->isD_name()) {
    d->asD_name()->name = n;
  }
  else if (d->isD_bitfield()) {
    d->asD_bitfield()->name = n;
  }
  else {                                                 
    // getBase loop should only have stopped at D_name or D_bitfield
    xfailure("setting name of unknown base IDeclarator");
  }
}


SourceLoc Declarator::getLoc() const
{
  return decl->loc;
}


void Declarator::printExtras(ostream &os, int indent) const
{
  if (var) {
    ind(os, indent) << "var: "
      << toString(var->flags) << (var->flags? " " : "")
      << var->toString();

    if (var->overload) {
      int n = var->overload->count();
      os << " (" << n << " " << plural(n, "overloading") << ")";
    }

    os << "\n";
  }

  ind(os, indent) << "context = " << toString(context) << "\n";
}


// --------------------- IDeclarator ---------------------------
PQName const *D_name::getDeclaratorIdC() const
{
  return name;
}

PQName const *D_pointer::getDeclaratorIdC() const
{
  return base->getDeclaratorIdC();
}

PQName const *D_reference::getDeclaratorIdC() const
{
  return base->getDeclaratorIdC();
}

PQName const *D_func::getDeclaratorIdC() const
{
  return base->getDeclaratorIdC();
}

PQName const *D_array::getDeclaratorIdC() const
{
  return base->getDeclaratorIdC();
}

PQName const *D_bitfield::getDeclaratorIdC() const
{
  // the ability to simply return 'name' here is why bitfields contain
  // a PQName instead of just a StringRef
  return name;
}

PQName const *D_ptrToMember::getDeclaratorIdC() const
{
  return base->getDeclaratorIdC();
}

PQName const *D_grouping::getDeclaratorIdC() const
{
  return base->getDeclaratorIdC();
}


IDeclarator *IDeclarator::skipGroups()
{
  if (isD_grouping()) {
    return asD_grouping()->base->skipGroups();
  }
  else {
    return this;
  }
}


bool IDeclarator::bottomIsDfunc() const
{
  IDeclarator const *d = this;
  IDeclarator const *prev = d;     // last non-D_name, non-D_grouping declarator seen

  for (;;) {
    IDeclarator const *next = d->getBaseC();
    if (!next) {
      break;
    }

    if (!d->isD_grouping()) {
      prev = d;
    }
    d = next;
  }

  return prev->isD_func();
}


IDeclarator const *D_name::getBaseC() const            { return NULL; }
IDeclarator const *D_pointer::getBaseC() const         { return base; }
IDeclarator const *D_reference::getBaseC() const       { return base; }
IDeclarator const *D_func::getBaseC() const            { return base; }
IDeclarator const *D_array::getBaseC() const           { return base; }
IDeclarator const *D_bitfield::getBaseC() const        { return NULL; }
IDeclarator const *D_ptrToMember::getBaseC() const     { return base; }
IDeclarator const *D_grouping::getBaseC() const        { return base; }


// ExceptionSpec
// OperatorDeclarator

// ---------------------- Statement --------------------
void Statement::printAmbiguities(ostream &os, int indent) const
{
  genericPrintAmbiguities(this, "Statement", os, indent);
}


void Statement::addAmbiguity(Statement *alt)
{
  // this does not call 'genericAddAmbiguity' because Statements
  // do not have 'next' fields

  // prepend 'alt' to my list
  xassert(alt->ambiguity == NULL);
  alt->ambiguity = ambiguity;
  ambiguity = alt;
}


string Statement::lineColString() const
{
  char const *fname;
  int line, col;
  sourceLocManager->decodeLineCol(loc, fname, line, col);

  return stringc << line << ":" << col;
}

string Statement::kindLocString() const
{
  return stringc << kindName() << "@" << lineColString();
}


// ----------------------- Condition ----------------------
void Condition::printAmbiguities(ostream &os, int indent) const
{
  genericPrintAmbiguities(this, "Condition", os, indent);
}


void Condition::addAmbiguity(Condition *alt)
{
  // this does not call 'genericAddAmbiguity' because Conditions
  // do not have 'next' fields

  // prepend 'alt' to my list
  xassert(alt->ambiguity == NULL);
  alt->ambiguity = ambiguity;
  ambiguity = alt;
}


// ----------------------- Handler ----------------------
bool Handler::isEllipsis() const
{
  return typeId->spec->isTS_simple() &&
         typeId->spec->asTS_simple()->id == ST_ELLIPSIS;
}


// --------------------- Expression ---------------------
void Expression::printAmbiguities(ostream &os, int indent) const
{
  genericPrintAmbiguities(this, "Expression", os, indent);
    
  // old
  //genericCheckNexts(this);
}


void Expression::addAmbiguity(Expression *alt)
{
  // it turns out the RHS could have been yielded if the
  // reduction action is the identity function.. so instead
  // find the last node in the 'alt' list and we'll splice
  // that entire list into 'main's ambiguity list
  Expression *altLast = alt;
  while (altLast->ambiguity) {
    altLast = altLast->ambiguity;
  }

  // finally, prepend 'alt's ambiguity list to 'this's ambiguity list
  altLast->ambiguity = this->ambiguity;
  this->ambiguity = alt;

  #if 0     // old; from when I had lists of Expressions
  genericAddAmbiguity(this, alt);
  #endif // 0
}

#if 0     // old; from when I had lists of Expressions
void Expression::setNext(Expression *newNext)
{
  // relaxation: The syntax
  //   tok = strtok(((void *)0) , delim);
  // provokes a double-add, where 'next' is the same both
  // times.  I think this is because we merge a little
  // later than usual due to unexpected state splitting.
  // I might try to investigate this more carefully at a
  // later time, but for now..
  if (next == newNext) {
    return;    // bail if it's already what we want..
  }

  genericSetNext(this, newNext);
}
#endif // 0


void Expression::printExtras(ostream &os, int indent) const
{         
  if (type) {
    ind(os, indent) << "type: " << type->toString() << "\n";
  }

  // print type-specific extras
  ASTSWITCHC(Expression, this) {
    ASTCASEC(E_intLit, i) {
      ind(os, indent) << "i: " << i->i << "\n";
    }

    ASTNEXTC(E_floatLit, f) {
      ind(os, indent) << "f: " << f->d << "\n";
    }

    ASTNEXTC(E_stringLit, s) {
      // nothing extra to print since there's no interpretation yet
      PRETEND_USED(s);
    }

    ASTNEXTC(E_charLit, c) {
      ind(os, indent) << "c: " << c->c << "\n";    // prints as an integer
    }

    ASTNEXTC(E_variable, v)
      ind(os, indent) << "var: " << refersTo(v->var) << "\n";

    ASTNEXTC(E_constructor, c)
      ind(os, indent) << "ctorVar: " << refersTo(c->ctorVar) << "\n";

    ASTNEXTC(E_new, n)
      PRINT_SUBTREE(n->arraySize);

    ASTNEXTC(E_fieldAcc, f)
      ind(os, indent) << "field: " << refersTo(f->field) << "\n";

    ASTDEFAULTC
      /* do nothing */

    ASTENDCASEC
  }
}


bool Expression::isBinary(BinaryOp op) const
{
  return isE_binary() &&
         asE_binaryC()->op == op;
}


// remove layers of parens: keep going down until the expression is
// not an E_grouping and return that
Expression *Expression::skipGroups()
{
  return const_cast<Expression*>(skipGroupsC());
}

Expression const *Expression::skipGroupsC() const
{
  Expression const *ret = this;
  while (ret->isE_grouping()) {
    ret = ret->asE_groupingC()->expr;
  }
  return ret;
}


// FullExpression

// ------------------- ArgExpression -------------------------
void ArgExpression::setNext(ArgExpression *newNext)
{
  xassert(next == NULL);
  next = newNext;
}
        

void ArgExpression::addAmbiguity(ArgExpression *alt)
{
  // find the end of alt's ambiguity list
  ArgExpression *altLast = alt;
  while (altLast->ambiguity) {
    altLast = altLast->ambiguity;
  }

  // finally, prepend 'alt's ambiguity list to 'this's ambiguity list
  altLast->ambiguity = this->ambiguity;
  this->ambiguity = alt;
}


void ArgExpression::printAmbiguities(ostream &os, int indent) const
{
  genericPrintAmbiguities(this, "ArgExpression", os, indent);
}


// ExpressionListOpt
// Initializer
// InitLabel
// TemplateDeclaration

// -------------------- TemplateParameter ---------------------
bool anyHaveDefaultArgs(TemplateParameter const *list)
{ 
  for (TemplateParameter const *iter = list; iter; iter = iter->next) {
    if (iter->hasDefaultArg()) {
      return true;
    }
  }
  return false;
}


bool TP_type::hasDefaultArg() const
{
  return !!defaultType;
}

bool TP_nontype::hasDefaultArg() const
{
  return !!param->decl->init;
}


void TemplateParameter::printAmbiguities(ostream &os, int indent) const
{
  genericPrintAmbiguities(this, "TemplateParameter", os, indent);
}


void TemplateParameter::addAmbiguity(TemplateParameter *alt)
{
  xassert(alt->ambiguity == NULL);
  alt->ambiguity = this->ambiguity;
  this->ambiguity = alt;
}


// -------------------- TemplateArgument ---------------------
void TemplateArgument::printAmbiguities(ostream &os, int indent) const
{
  genericPrintAmbiguities(this, "TemplateArgument", os, indent);
}


void TemplateArgument::addAmbiguity(TemplateArgument *alt)
{
  xassert(alt->ambiguity == NULL);
  alt->ambiguity = this->ambiguity;
  this->ambiguity = alt;
}


string TA_type::argString() const
{
  return "(un-tchecked-TA_type)";
}

string TA_nontype::argString() const
{
  return expr->exprToString();
}

string TA_templateUsed::argString() const
{
  // this should not show up in, e.g., error messages, because
  // it's just a communication device between the parser and
  // the tchecker
  return "(templateUsed)";
}


<<<<<<< HEAD
=======
// ----------------- RealVarAndTypeASTVisitor ----------------

void RealVarAndTypeASTVisitor::visitVariable(Variable *var) {
  if (variableVisitor) variableVisitor->visitVariable(var);
}

void RealVarAndTypeASTVisitor::visitType(Type *type) {
  if (typeVisitor) typeVisitor->visitType(type);
}


// **** visit methods

// class BaseClassSpec {
//   public(xml_TY) CompoundType *type = NULL;
// }

bool RealVarAndTypeASTVisitor::visitTranslationUnit(TranslationUnit *obj) {
  typeVisitor->visitScope(obj->globalScope);
  return true;
}

bool RealVarAndTypeASTVisitor::visitFunction(Function *obj) {
  visitVariable(obj->retVar);
  visitVariable(obj->receiver);
  visitType(obj->funcType);
  return true;
}

bool RealVarAndTypeASTVisitor::visitPQName(PQName *obj) {
  if (obj->isPQ_variable()) {
    visitVariable(obj->asPQ_variable()->var);
  }
//   else if (obj->isPQ_qualifier()) {
    // dsw: Ok, it seems that this is supposed to sometimes be a
    // template even for an instantiated instance (in/t0057.cc).  Is
    // it possible for this variable to 1) not be a template primary
    // and 2) also not get visited somehow else?
//     visitVariable(obj->asPQ_qualifier()->qualifierVar);
//   }
  return true;
}

bool RealVarAndTypeASTVisitor::visitHandler(Handler *obj) {
  visitVariable(obj->globalVar);
  return true;
}

bool RealVarAndTypeASTVisitor::visitExpression(Expression *obj) {
  if (obj->isE_new()) {
    E_new *enew = obj->asE_new();
    visitVariable(enew->heapVar);
    visitVariable(enew->ctorVar);
  } else if (obj->isE_throw()) {
    visitVariable(obj->asE_throw()->globalVar);
  } else if (obj->isE_this()) {
    visitVariable(obj->asE_this()->receiver);
  } else if (obj->isE_variable()) {
    E_variable *evar = obj->asE_variable();
    visitVariable(evar->var);
    visitVariable(evar->nondependentVar);
  } else if (obj->isE_constructor()) {
    visitVariable(obj->asE_constructor()->ctorVar);
  } else if (obj->isE_fieldAcc()) {
    visitVariable(obj->asE_fieldAcc()->field);
  }
  visitType(obj->type);
  return true;
}

bool RealVarAndTypeASTVisitor::visitMemberInit(MemberInit *obj) {
  visitVariable(obj->member);
  visitVariable(obj->ctorVar);
//   public(xml_TY) CompoundType *base = NULL;
  return true;
}

bool RealVarAndTypeASTVisitor::visitTypeSpecifier(TypeSpecifier *obj) {
  if (obj->isTS_name()) {
    TS_name *tsn = obj->asTS_name();
    visitVariable(tsn->var);
    visitVariable(tsn->nondependentVar);
  }
  if (obj->isTS_type()) {
    visitType(obj->asTS_type()->type);
  }
//   -> TS_elaborated {
//        public(xml_TY) NamedAtomicType *atype = NULL;
//      }
//   -> TS_classSpec {
//        public(xml_TY) CompoundType *ctype = NULL;
//      }
//   -> TS_enumSpec {
//        public(xml_TY) EnumType *etype = NULL;
//      }
  return true;
}

bool RealVarAndTypeASTVisitor::visitEnumerator(Enumerator *obj) {
  visitVariable(obj->var);
  return true;
}

bool RealVarAndTypeASTVisitor::visitDeclarator(Declarator *obj) {
  visitVariable(obj->var);
  visitType(obj->type);
  return true;
}

bool RealVarAndTypeASTVisitor::visitInitializer(Initializer *obj) {
  if (obj->isIN_ctor()) {
    visitVariable(obj->asIN_ctor()->ctorVar);
  }
  return true;
}

bool RealVarAndTypeASTVisitor::visitTemplateParameter(TemplateParameter *obj) {
  // this one is a bit outlandish as the whole point is to avoid
  // templates, so it should probably never be called
  visitVariable(obj->var);
  return true;
}

#ifdef GNU_EXTENSION
bool RealVarAndTypeASTVisitor::visitASTTypeof(ASTTypeof *obj) {
  visitType(obj->type);
  return true;
}
#endif // GNU_EXTENSION

// ---------------- ReachableVarsTypeVisitor --------------

bool ReachableVarsTypePred::operator() (Type const *t0) {
  Type *t = const_cast<Type *>(t0);
  if (t->isFunctionType()) {
    // visit the function param variables
    SFOREACH_OBJLIST_NC(Variable, t->asFunctionType()->params, iter) {
      variableVisitor.visitVariable(iter.data());
    }
  } else if (t->isCompoundType()) {
    typeVisitor.visitCompoundType(t->asCompoundType());
  }
  return false;                 // dummy value; just means keep searching
}

void ReachableVarsTypeVisitor::visitType(Type *type) {
  if (!type) return;
  if (seenTypes.contains(type)) return;
  seenTypes.add(type);
  visitTypeIdem(type);
  ReachableVarsTypePred tPred(*variableVisitor
                              , *this
//                               , seenCpdTypes
                              );
  bool sat = type->anyCtorSatisfies(tPred);
  xassert(!sat);                // the point was just to visit anyway
}

void ReachableVarsTypeVisitor::visitCompoundType(CompoundType *ct) {
  variableVisitor->visitVariable(ct->typedefVar);
  visitScope(ct);
  for(StringRefMap<Variable>::Iter iter(ct->getVariableIter()); !iter.isDone(); iter.adv()) {
    Variable *v = iter.value();
    if (v->templateInfo() && !v->templateInfo()->isInstantiation()) continue;
    variableVisitor->visitVariable(v);
  }
  for(StringRefMap<Variable>::Iter iter(ct->getTypeTagIter()); !iter.isDone(); iter.adv()) {
    Variable *v = iter.value();
    if (v->templateInfo() && !v->templateInfo()->isInstantiation()) continue;
    variableVisitor->visitVariable(v);
  }
  FOREACH_OBJLIST(BaseClass, ct->bases, iter) {
    visitCompoundType(iter.data()->ct);
  }
  SFOREACH_OBJLIST_NC(Variable, ct->conversionOperators, iter) {
    Variable *v = iter.data();
    if (v->templateInfo() && !v->templateInfo()->isInstantiation()) continue;
    variableVisitor->visitVariable(v);
  }
  visitType(ct->selfType);
}

void ReachableVarsTypeVisitor::visitScope(Scope *scope) {
  if (!scope) return;
  // See comment at the declaration of seenScopes.
  if (seenScopes.contains(scope)) return;
  seenScopes.add(scope);
  variableVisitor->visitVariable(scope->namespaceVar);
  // FIX: If this type is a CompoundType, I think it will get visited
  // as a Type by the type visitor at some point
  visitScope(scope->parentScope);
}

bool ReachableVarsVariableVisitor::shouldVisitVariable(Variable *var) {
  return true;
}

void ReachableVarsVariableVisitor::visitVariable(Variable *var) {
  if (!var) return;
  if (seenVariables.contains(var)) return;
  seenVariables.add(var);
  xassert(!var->isTemplate() && "ee42ebc5-7154-4ace-be35-c2090a2821c5");
  xassert(!var->isUninstTemplateMember());
  if (shouldVisitVariable(var)) visitVariableIdem(var);
  typeVisitor->visitType(var->type);
  typeVisitor->visitScope(var->scope);
}

void VisitRealVars::visitVariableIdem(Variable *var) {
  xassert(var->getReal());     // if this visit is idempotent, this should always be false
  if (visitVarFunc) visitVarFunc(var);
}

void MarkRealVars::visitVariableIdem(Variable *var) {
  xassert(!var->getReal());     // if this visit is idempotent, this should always be false
  var->setReal(true);
}

void visitVarsF(ArrayStack<Variable*> &builtinVars, VisitRealVars &visitReal) {
  FOREACH_ARRAYSTACK_NC(Variable*, builtinVars, iter) {
    Variable *var = *iter.data();
    visitReal.visitVariable(var);
  }
}

void visitVarsMarkedRealF(ArrayStack<Variable*> &builtinVars, VisitRealVars &visitReal) {
  FOREACH_ARRAYSTACK_NC(Variable*, builtinVars, iter) {
    Variable *var = *iter.data();
    if (!var->getReal()) continue;
    visitReal.visitVariable(var);
  }
}

void visitRealVarsF(TranslationUnit *tunit, VisitRealVars &visitReal) {
  RealVarAndTypeASTVisitor vis(&visitReal, &visitReal.doNothing_tv);
  tunit->traverse(vis.loweredVisitor);
}

>>>>>>> 2e76c1db
// EOF<|MERGE_RESOLUTION|>--- conflicted
+++ resolved
@@ -68,7 +68,7 @@
 
   // look in the primary (as a container)
   oneContainer(tinfoVar);
-    
+
   // look in the specializations (as containers)
   SFOREACH_OBJLIST_NC(Variable, tinfo->specializations, iter) {
     oneContainer(iter.data());
@@ -379,13 +379,8 @@
 //
 // 1/15/04: Modified to tolerate NULL 'v' values, and to print types,
 // since Daniel and I wanted to see addtional information while
-<<<<<<< HEAD
-// debugging a tricky cc_qual issue.  The result is more verbose
-// but the extra information is probably worth it.
-=======
 // debugging a tricky oink/qual issue.  The result is more verbose but
 // the extra information is probably worth it.
->>>>>>> 2e76c1db
 string refersTo(Variable *v)
 {
   if (!v) {
@@ -477,7 +472,7 @@
   );
 
   ret->cloneThunkSource = this;
-  
+
   return ret;
 }
 
@@ -534,7 +529,7 @@
 void ASTTypeId::printAmbiguities(ostream &os, int indent) const
 {
   genericPrintAmbiguities(this, "ASTTypeId", os, indent);
-  
+
   genericCheckNexts(this);
 }
 
@@ -610,7 +605,7 @@
 
 string PQName::toString() const
 {
-  return stringc << qualifierString() 
+  return stringc << qualifierString()
                  << getUnqualifiedNameC()->toComponentString();
 }
 
@@ -674,7 +669,7 @@
 
 
 PQName const *PQName::getUnqualifiedNameC() const
-{                   
+{
   PQName const *p = this;
   while (p->isPQ_qualifier()) {
     p = p->asPQ_qualifierC()->rest;
@@ -707,7 +702,7 @@
 // list is of nonzero length (neither is NULL), and there can be
 // at most one PQ_template among both lists.  So the situation
 // looks something like this:
-//            
+//
 //            +--------------+   +--------------+   +-------------+
 //     this-->| PQ_qualifier |-->| PQ_qualifier |-->| PQ_template |
 //            +--------------+   +--------------+   +-------------+
@@ -765,7 +760,7 @@
 
 
 void PQ_qualifier::printAmbiguities(ostream &os, int indent) const
-{                                                   
+{
   PQName const *n = this;
   genericPrintAmbiguities(n, "PQName", os, indent);
 }
@@ -808,8 +803,14 @@
     return true;
   }
 
+  // quarl 2006-06-06
+  //    cppstd 14.1 para 2 "typename followed by a qualified-name denotes the
+  //    type in a non-type parameter-declaration."  If the specifier is
+  //    qualified, then "typename" is not used as a type param.
   if (isTS_name() &&
-      asTS_nameC()->typenameUsed) {
+      asTS_nameC()->typenameUsed &&
+      !asTS_nameC()->name->hasQualifiers())
+  {
     return true;
   }
 
@@ -858,7 +859,7 @@
 void Enumerator::printExtras(ostream &os, int indent) const
 {
   if (var) {
-    ind(os, indent) << "var: " 
+    ind(os, indent) << "var: "
       << toString(var->flags) << (var->flags? " " : "")
       << var->toString() << "\n";
     PRINT_GENERIC(enumValue);
@@ -870,7 +871,7 @@
 void Declarator::printAmbiguities(ostream &os, int indent) const
 {
   genericPrintAmbiguities(this, "Declarator", os, indent);
-  
+
   // check 'next' fields
   for (Declarator *d = ambiguity; d != NULL; d = d->ambiguity) {
     xassert(this->next == d->next);
@@ -912,7 +913,7 @@
   else if (d->isD_bitfield()) {
     d->asD_bitfield()->name = n;
   }
-  else {                                                 
+  else {
     // getBase loop should only have stopped at D_name or D_bitfield
     xfailure("setting name of unknown base IDeclarator");
   }
@@ -1098,7 +1099,7 @@
 void Expression::printAmbiguities(ostream &os, int indent) const
 {
   genericPrintAmbiguities(this, "Expression", os, indent);
-    
+
   // old
   //genericCheckNexts(this);
 }
@@ -1144,7 +1145,7 @@
 
 
 void Expression::printExtras(ostream &os, int indent) const
-{         
+{
   if (type) {
     ind(os, indent) << "type: " << type->toString() << "\n";
   }
@@ -1220,7 +1221,7 @@
   xassert(next == NULL);
   next = newNext;
 }
-        
+
 
 void ArgExpression::addAmbiguity(ArgExpression *alt)
 {
@@ -1249,7 +1250,7 @@
 
 // -------------------- TemplateParameter ---------------------
 bool anyHaveDefaultArgs(TemplateParameter const *list)
-{ 
+{
   for (TemplateParameter const *iter = list; iter; iter = iter->next) {
     if (iter->hasDefaultArg()) {
       return true;
@@ -1318,15 +1319,13 @@
 }
 
 
-<<<<<<< HEAD
-=======
 // ----------------- RealVarAndTypeASTVisitor ----------------
 
 void RealVarAndTypeASTVisitor::visitVariable(Variable *var) {
   if (variableVisitor) variableVisitor->visitVariable(var);
 }
 
-void RealVarAndTypeASTVisitor::visitType(Type *type) {
+void RealVarAndTypeASTVisitor::visitType(CType *type) {
   if (typeVisitor) typeVisitor->visitType(type);
 }
 
@@ -1452,8 +1451,8 @@
 
 // ---------------- ReachableVarsTypeVisitor --------------
 
-bool ReachableVarsTypePred::operator() (Type const *t0) {
-  Type *t = const_cast<Type *>(t0);
+bool ReachableVarsTypePred::operator() (CType const *t0) {
+  CType *t = const_cast<CType *>(t0);
   if (t->isFunctionType()) {
     // visit the function param variables
     SFOREACH_OBJLIST_NC(Variable, t->asFunctionType()->params, iter) {
@@ -1465,7 +1464,7 @@
   return false;                 // dummy value; just means keep searching
 }
 
-void ReachableVarsTypeVisitor::visitType(Type *type) {
+void ReachableVarsTypeVisitor::visitType(CType *type) {
   if (!type) return;
   if (seenTypes.contains(type)) return;
   seenTypes.add(type);
@@ -1491,7 +1490,7 @@
     if (v->templateInfo() && !v->templateInfo()->isInstantiation()) continue;
     variableVisitor->visitVariable(v);
   }
-  FOREACH_OBJLIST(BaseClass, ct->bases, iter) {
+  FOREACH_OBJLIST(BaseClass, ct->get_bases(), iter) {
     visitCompoundType(iter.data()->ct);
   }
   SFOREACH_OBJLIST_NC(Variable, ct->conversionOperators, iter) {
@@ -1509,7 +1508,7 @@
   seenScopes.add(scope);
   variableVisitor->visitVariable(scope->namespaceVar);
   // FIX: If this type is a CompoundType, I think it will get visited
-  // as a Type by the type visitor at some point
+  // as a CType by the type visitor at some point
   visitScope(scope->parentScope);
 }
 
@@ -1558,5 +1557,4 @@
   tunit->traverse(vis.loweredVisitor);
 }
 
->>>>>>> 2e76c1db
 // EOF