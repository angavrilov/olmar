// ccparse.cc            see license.txt for copyright and terms of use
// entry-point module for a program that parses C++

#include <iostream.h>     // cout
#include <stdlib.h>       // exit

#include "ccgrmain.h"     // some random prototypes..
#include "trace.h"        // traceAddSys
#include "parssppt.h"     // ParseTreeAndTokens, treeMain
#include "fileloc.h"      // sourceFileList (r)
#include "ckheap.h"       // malloc_stats
#include "cc_env.h"       // Env
#include "cc.ast.gen.h"   // C++ AST (r)
#include "strutil.h"      // plural
#include "cc_lang.h"      // CCLang
#include "treeout.h"      // treeOut
#include "parsetables.h"  // ParseTables
#include "cc_print.h"     // PrintEnv
<<<<<<< HEAD
#ifdef CC_QUAL
  #include "cc_qual/cc_qual_walk.h"
  #include "cc_qual/cqual_iface.h"
#else
  #include "cc_qual_walk_dummy.h"
#endif
//  #include "cc_flatten.h"   // FlattenEnv
=======
#include "ccparse.h"      // ParseEnv
      
>>>>>>> b246788b

// -------------------- ParseEnv ----------------
// UGLY HACK
// TODO: fix this by making a proper header during grammar analysis
ParseEnv *globalParseEnv = NULL;

SimpleTypeId ParseEnv::uberSimpleType(SourceLocation const &loc, UberModifiers m)
{
  m = (UberModifiers)(m & UM_TYPEKEYS);

  // implement cppstd Table 7, p.109
  switch (m) {
    case UM_CHAR:                         return ST_CHAR;
    case UM_UNSIGNED | UM_CHAR:           return ST_UNSIGNED_CHAR;
    case UM_SIGNED | UM_CHAR:             return ST_SIGNED_CHAR;
    case UM_BOOL:                         return ST_BOOL;
    case UM_UNSIGNED:                     return ST_UNSIGNED_INT;
    case UM_UNSIGNED | UM_INT:            return ST_UNSIGNED_INT;
    case UM_SIGNED:                       return ST_INT;
    case UM_SIGNED | UM_INT:              return ST_INT;
    case UM_INT:                          return ST_INT;
    case UM_UNSIGNED | UM_SHORT | UM_INT: return ST_UNSIGNED_SHORT_INT;
    case UM_UNSIGNED | UM_SHORT:          return ST_UNSIGNED_SHORT_INT;
    case UM_UNSIGNED | UM_LONG | UM_INT:  return ST_UNSIGNED_LONG_INT;
    case UM_UNSIGNED | UM_LONG:           return ST_UNSIGNED_LONG_INT;
    case UM_SIGNED | UM_LONG | UM_INT:    return ST_LONG_INT;
    case UM_SIGNED | UM_LONG:             return ST_LONG_INT;
    case UM_LONG | UM_INT:                return ST_LONG_INT;
    case UM_LONG:                         return ST_LONG_INT;
    case UM_SIGNED | UM_SHORT | UM_INT:   return ST_SHORT_INT;
    case UM_SIGNED | UM_SHORT:            return ST_SHORT_INT;
    case UM_SHORT | UM_INT:               return ST_SHORT_INT;
    case UM_SHORT:                        return ST_SHORT_INT;
    case UM_WCHAR_T:                      return ST_WCHAR_T;
    case UM_FLOAT:                        return ST_FLOAT;
    case UM_DOUBLE:                       return ST_DOUBLE;
    case UM_LONG | UM_DOUBLE:             return ST_LONG_DOUBLE;
    case UM_VOID:                         return ST_VOID;

    // GNU extensions
    case UM_UNSIGNED | UM_LONG_LONG | UM_INT:  return ST_UNSIGNED_LONG_LONG;
    case UM_UNSIGNED | UM_LONG_LONG:           return ST_UNSIGNED_LONG_LONG;
    case UM_SIGNED | UM_LONG_LONG | UM_INT:    return ST_LONG_LONG;
    case UM_SIGNED | UM_LONG_LONG:             return ST_LONG_LONG;
    case UM_LONG_LONG | UM_INT:                return ST_LONG_LONG;
    case UM_LONG_LONG:                         return ST_LONG_LONG;

    default:
      cout << loc.toString() << ": error: malformed type: "
           << toString(m) << endl;
      errors++;
      return ST_ERROR;
  }
}


UberModifiers ParseEnv
  ::uberCombine(SourceLocation const &loc, UberModifiers m1, UberModifiers m2)
{
  // check for long long (GNU extension)
  if (m1 & m2 & UM_LONG) {
    // were there already two 'long's?
    if ((m1 | m2) & UM_LONG_LONG) {
      cout << loc.toString() << ": error: too many `long's" << endl;
    }

    // make it look like only m1 had 'long long' and neither had 'long'
    m1 = (UberModifiers)((m1 & ~UM_LONG) | UM_LONG_LONG);
    m2 = (UberModifiers)(m2 & ~(UM_LONG | UM_LONG_LONG));
  }

  // any duplicate flags?
  UberModifiers dups = (UberModifiers)(m1 & m2);
  if (dups) {
    cout << loc.toString() << ": error: duplicate modifier: "
         << toString(dups) << endl;
    errors++;
  }
  
  return (UberModifiers)(m1 | m2);
}


// ----------------- driver program ----------------
// no bison-parser present, so need to define this
Lexer2Token const *yylval = NULL;

// how to get the parse tables
// linkdepend: cc.gr.gen.cc
ParseTables *make_CCGr_tables();


void if_malloc_stats()
{
  if (tracingSys("malloc_stats")) {
    malloc_stats();
  }
}


void doit(int argc, char **argv)
{
  traceAddSys("progress");
  //traceAddSys("parse-tree");

  // this is useful for emacs' outline mode, because if the file
  // doesn't begin with a heading, it collapses the starting messages
  // and doesn't like to show them again
  treeOut(1) << "beginning of output      -*- outline -*-\n";

  if_malloc_stats();

  // string table for storing parse tree identifiers
  StringTable strTable;

  // parsing language options
  CCLang lang;
  lang.ANSI_Cplusplus();


  // --------------- parse --------------
  TranslationUnit *unit;
  {
    SemanticValue treeTop;
    ParseTreeAndTokens tree(lang, treeTop, strTable);

    UserActions *user = makeUserActions(tree.lexer2.idTable, lang);
    tree.userAct = user;

    traceProgress() << "building parse tables from internal data\n";
    ParseTables *tables = make_CCGr_tables();
    tree.tables = tables;

    char const *positionalArg = processArgs
      (argc, argv, 
       "  additional flags for ccgr:\n"
       "    malloc_stats       print malloc stats every so often\n"
       "    stopAfterParse     stop after parsing\n"
       "    printAST           print AST after parsing\n"
       "    stopAfterTCheck    stop after typechecking\n"
       "    printTypedAST      print AST with type info\n"
       "    tcheck             print typechecking info\n"
       "");
    maybeUseTrivialActions(tree);

    if (tracingSys("cc_qual")) {
      // FIX: pass this in on the command line; wrote Scott
      init_cc_qual("cc_qual/cqual/config/lattice");
      cc_qual_flag = 1;
#if CC_QUAL
      if (tracingSys("matt")) matt_flag = 1;
#endif // CC_QUAL
    } else cc_qual_flag = 0;

    if (!toplevelParse(tree, positionalArg)) exit(2); // parse error

    // check for parse errors detected by the context class
    if (globalParseEnv->errors) {    // HACK!!
      exit(2);
    }

    traceProgress(2) << "final parse result: " << treeTop << endl;
    unit = (TranslationUnit*)treeTop;

    //unit->debugPrint(cout, 0);

    delete user;
    delete tables;
  }

  checkHeap();

  // print abstract syntax tree
  if (tracingSys("printAST")) {
    unit->debugPrint(cout, 0);
  }

  // dsw:print abstract syntax tree as XML
  if (tracingSys("xmlPrintAST")) {
    unit->xmlPrint(cout, 0);
  }

  if (tracingSys("stopAfterParse")) {
    return;
  }


  // ---------------- typecheck -----------------
  {
    traceProgress() << "type checking...\n";
    Env env(strTable, lang);
    unit->tcheck(env);
    traceProgress(2) << "done type checking\n";

    if (tracingSys("secondTcheck")) {
      // this is useful to measure the cost of disambiguation, since
      // now the tree is entirely free of ambiguities
      traceProgress() << "beginning second tcheck...\n";
      Env env2(strTable, lang);
      unit->tcheck(env2);
      traceProgress() << "end of second tcheck\n";
    }

    int numErrors=0, numWarnings=0;
    FOREACH_OBJLIST(ErrorMsg, env.errors, iter) {
      if (iter.data()->isWarning) {
        numWarnings++;
      }
      else {
        numErrors++;
      }
    }

    cout << "typechecking results:\n"
         << "  errors:   " << numErrors << "\n"
         << "  warnings: " << numWarnings << "\n";

    // print errors and warnings in reverse order
    env.errors.reverse();
    FOREACH_OBJLIST(ErrorMsg, env.errors, iter) {
      cout << iter.data()->toString() << "\n";
    }

    if (numErrors != 0) {
      exit(4);
    }

    // print abstract syntax tree annotated with types
    if (tracingSys("printTypedAST")) {
      unit->debugPrint(cout, 0);
    }
                                  
//      if (tracingSys("flattenTemplates")) {
//        traceProgress() << "dsw flatten...\n";
//        FlattenEnv env(cout);
//        unit->flatten(env);
//        traceProgress() << "dsw flatten... done\n";
//        cout << endl;
//      }
                                  
    if (tracingSys("stopAfterTCheck")) {
      return;
    }
  }

  // dsw: cc_qual
#ifdef CC_QUAL
  if (tracingSys("cc_qual")) {
    xassert(cc_qual_flag);       // should have been set above
    traceProgress() << "dsw cc_qual...\n";
    // done above
    //        init_cc_qual("cc_qual/cqual/config/lattice");
    QualEnv env;
    // insert the names into all the Qualifiers objects
    printf("** insert the names into all the Qualifiers objects\n");
    SFOREACH_OBJLIST_NC(Variable, Variable::instances, variable_iter) {
      nameSubtypeQualifiers(variable_iter.data());
    }
    printf("** Qualifiers::global_attach_funky_set_qualifiers()\n");
    Qualifiers::global_attach_funky_set_qualifiers();
    printf("** unit->qual(env)\n");
    unit->qual(env);
    printf("** Qualifiers::global_attach_funky_set_qualifiers()\n");
    Qualifiers::global_attach_funky_set_qualifiers();
    printf("** Qualifiers::global_insert_instances_into_graph()\n");
    Qualifiers::global_insert_instances_into_graph();
    printf("** finish_quals_CQUAL()\n");
    finish_quals_CQUAL();
    printf("** qual done\n");
    traceProgress() << "dsw cc_qual... done\n";
  }
#endif

  // dsw: pretty printing
  if (tracingSys("prettyPrint")) {
    cout << endl;
    traceProgress() << "dsw pretty print...\n";
    PrintEnv env(cout);
    cout << "---- START ----" << endl;
    cout << "// -*-c++-*-" << endl;
    unit->print(env);
    env.finish();
    cout << "---- STOP ----" << endl;
    traceProgress() << "dsw pretty print... done\n";
    cout << endl;
  }

  // test AST cloning
  if (tracingSys("testClone")) {
    cout << "------- cloned tree --------\n";
    TranslationUnit *u2 = unit->clone();
    u2->debugPrint(cout, 0);
  }


  //malloc_stats();

  // delete the tree
  // (currently this doesn't do very much because FakeLists are
  // non-owning, so I won't pretend it does)
  //delete unit;

  strTable.clear();

  //checkHeap();
  //malloc_stats();

  sourceFileList.clear();
  traceRemoveAll();
}

int main(int argc, char **argv)
{
  doit(argc, argv);

  //malloc_stats();

  return 0;
}<|MERGE_RESOLUTION|>--- conflicted
+++ resolved
@@ -16,7 +16,6 @@
 #include "treeout.h"      // treeOut
 #include "parsetables.h"  // ParseTables
 #include "cc_print.h"     // PrintEnv
-<<<<<<< HEAD
 #ifdef CC_QUAL
   #include "cc_qual/cc_qual_walk.h"
   #include "cc_qual/cqual_iface.h"
@@ -24,10 +23,8 @@
   #include "cc_qual_walk_dummy.h"
 #endif
 //  #include "cc_flatten.h"   // FlattenEnv
-=======
 #include "ccparse.h"      // ParseEnv
-      
->>>>>>> b246788b
+
 
 // -------------------- ParseEnv ----------------
 // UGLY HACK
