--- conflicted
+++ resolved
@@ -25,33 +25,7 @@
 
 // included in generated header
 verbatim {
-<<<<<<< HEAD
-  #include "sobjlist.h"         // SObjList
-  #include "variable.h"         // Variable
   #include "cc_flags.h"         // CVFlags, DeclFlags, etc. (r)
-  #include "cc_type.h"          // Type, FunctonType, CompoundType
-#ifdef CC_QUAL
-  #include "cc_qual/cc_qualifiers.h"
-#else
-  #include "cc_qualifiers_dummy.h"
-#endif
-
-  #include <stdio.h>            // printf, for ad-hoc debugging
-
-  class Env;                    // cc_env.h
-  class PrintEnv;               // cc_print.h
-  class QualEnv;                // cc_qual.h
-//    class FlattenEnv;          // cc_flatten.h
-} // end verbatim
-
-// included in generated source file
-// (note that the generated source file always #includes the
-// generated header file)
-impl_verbatim {
-  //#include "cc_type.h"       // Type
-=======
-  #include "cc_flags.h"      // CVFlags, DeclFlags, etc. (r)
->>>>>>> b246788b
 }
 
 
@@ -59,33 +33,10 @@
 // an entire file (with included stuff) of toplevel forms; I use
 // an ASTList here because I want to use left recursion, and
 // there's never a multiple-yield problem with toplevel forms
-<<<<<<< HEAD
-class TranslationUnit (ASTList<TopForm> topForms) {
-  // type checker
-  public void tcheck(Env &env);
-  
-  // pretty printer
-  public void print(PrintEnv &env);
-
-  // ccqual
-  public void qual(QualEnv &env);
-
-//    public void flatten(FlattenEnv &env);
-}
+class TranslationUnit (ASTList<TopForm> topForms);
 
 // a toplevel form
 class TopForm (SourceLocation loc) {
-  pure_virtual void tcheck(Env &env);
-  pure_virtual void print(PrintEnv &env);
-  pure_virtual void qual(QualEnv &env);
-//    pure_virtual void flatten(FlattenEnv &env);
-                                       
-=======
-class TranslationUnit (ASTList<TopForm> topForms);
-
-// a toplevel form
-class TopForm (SourceLocation loc) {
->>>>>>> b246788b
   // includes function prototypes
   -> TF_decl(Declaration decl);
 
@@ -120,33 +71,7 @@
   S_compound body,              // body of function
 
   FakeList<Handler> *handlers   // handlers for ctor "try" block
-<<<<<<< HEAD
-) {
-  // since 'nameAndParams->var' might refer to a previous declaration,
-  // and therefore might have differently-named parameters, I'll add
-  // another field specifically for a version of the FunctionType
-  // which has the parameters for *this* definition
-  public FunctionType const *funcType;
-  ctor funcType = NULL;
-
-  public void printExtras(ostream &os, int indent) const;
-  custom debugPrint { printExtras(os, indent); }
-
-  // if 'checkBody' is false, we treat this like it was just
-  // a prototype for the function
-  public void tcheck(Env &env, bool checkBody);
-
-  private CompoundType *verifyIsCtor(Env &env, char const *context);
-  private void tcheck_memberInits(Env &env);
-  private void tcheck_handlers(Env &env);
-
-  public void print(PrintEnv &env);
-  public void qual(QualEnv &env);
-//    public void flatten(FlattenEnv &env);
-}
-=======
 );
->>>>>>> b246788b
 
 class MemberInit (
   PQName name,                   // name of member or base class
@@ -164,17 +89,8 @@
   enum DeclFlags dflags,               // typedef, virtual, extern, etc.
   TypeSpecifier spec,                  // e.g. "int"
   FakeList<Declarator> *decllist       // e.g. "x=3, y"
-<<<<<<< HEAD
-) {
-  public void tcheck(Env &env);        // adds declared variables to env
-  public void print(PrintEnv &env);
-  public void qual(QualEnv &env);
-//    public void flatten(FlattenEnv &env);
-}
-=======
 );
 
->>>>>>> b246788b
 
 // just one complete type; appears in parameter decls and in casts
 class ASTTypeId (
@@ -197,26 +113,6 @@
       return;     // skip the normal, unambiguous-node print code
     }
   }
-<<<<<<< HEAD
-
-
-  // typecheck the typeid; if we're in the context of an E_new, then
-  // pass a non-NULL sizeExpr, in which case this function may store a
-  // non-null Expression* corresponding to the 'size' argument in
-  // '*sizeExpr'
-  //
-  // the return value is the ASTTypeId* to store in place of the
-  // one used to invoke the function, to resolve ambiguities
-  public ASTTypeId *tcheck(Env &env, Expression **sizeExpr);
-  public void mid_tcheck(Env &env, Expression **&sizeExpr);
-
-  public void print(PrintEnv &env);
-  public void qual(QualEnv &env);
-//    public void flatten(FlattenEnv &env);
-  
-  public Type const *getType() const;      // can use after calling 'tcheck'
-=======
->>>>>>> b246788b
 }
 
 // a name with optional class qualifiers (PQ: "possibly qualified");
@@ -236,16 +132,6 @@
   // get the PQName at the bottom of any qualifiers
   public PQName const *getUnqualifiedName() const;
 
-<<<<<<< HEAD
-  // typecheck the template arguments buried in this PQName
-  pure_virtual void tcheck(Env &env);
-
-  pure_virtual void print(PrintEnv &env);
-  pure_virtual void qual(QualEnv &env);
-//    pure_virtual void flatten(FlattenEnv &env);
-
-=======
->>>>>>> b246788b
 
   // outer qualifier applied to some inner PQName, plus an optional
   // list of template arguments to the qualifier
@@ -272,28 +158,12 @@
 // built with type constructors (typedef'd types may have been built
 // with type constructors when the name was defined, but a
 // TypeSpecifier refers only to the name)
-class TypeSpecifier(PQName name, SourceLocation loc) {
-  public Qualifiers *q;
-//    ctor { q = new Qualifiers((name?name->getName():"__null_TypeSpecifier"), loc); };
-  ctor { q = new Qualifiers((name ? strdup(name->getName()) : "anonymous_TypeSpecifier"),
-                            loc, 1 /*default to global*/, NULL); };
-  public enum CVFlags cv; ctor { cv=CV_NONE; };
+class TypeSpecifier(PQName /*nullable*/ name, SourceLocation loc) {
+  public enum CVFlags cv;  ctor cv=CV_NONE;
 
   public void printExtras(ostream &os, int indent) const;
   custom debugPrint { printExtras(os, indent); }
 
-<<<<<<< HEAD
-  // yield the type named by the specifier; this type may of course
-  // get refined when the declarator is considered
-  public Type const *tcheck(Env &env);
-  pure_virtual Type const *itcheck(Env &env);
-
-  pure_virtual void print(PrintEnv &env);
-  pure_virtual void qual(QualEnv &env);
-  //  pure_virtual void flatten(FlattenEnv &env);
-                                                              
-=======
->>>>>>> b246788b
   // a typedef'd name (typedef might be implicit, as for classes);
   // if 'typenamedUsed' is true, then the user said "typename", so
   // we don't regard an error as disambiguating
@@ -338,13 +208,6 @@
   PQName name                           // name of base class
 ) {
   public BaseClassSpec *next;  ctor next=NULL;     // FakeList link
-<<<<<<< HEAD
-
-  public void print(PrintEnv &env);
-  public void qual(QualEnv &env);
-//    public void flatten(FlattenEnv &env);
-=======
->>>>>>> b246788b
 }
 
 
@@ -358,15 +221,6 @@
   -> MR_func(Function f);               // function with body
   -> MR_access(AccessKeyword k);        // section header
   -> MR_publish(PQName name);           // publish a superclass member
-<<<<<<< HEAD
-  
-  pure_virtual void tcheck(Env &env);
-
-  pure_virtual void print(PrintEnv &env);
-  pure_virtual void qual(QualEnv &env);
-//    pure_virtual void flatten(FlattenEnv &env);
-=======
->>>>>>> b246788b
 }
 
 // a binding of a name to a constant value
@@ -376,29 +230,6 @@
   Expression /*nullable*/ expr          // constant expr, or NULL for "next"
 ) {
   public Enumerator *next;  ctor next=NULL;     // FakeList link
-<<<<<<< HEAD
-
-  public Variable *var;                 // (serf) introduction record
-  ctor var=NULL;
-
-  // when the enumerator values are computed, I store them here
-  // so I can see them in the AST printout; I only print this
-  // value if 'var' is non-NULL
-  public int enumValue;
-
-  public void printExtras(ostream &os, int indent) const;
-  custom debugPrint { printExtras(os, indent); }
-
-  // we pass both the base 'enum' and the Type wrapped around it,
-  // since both are needed and it's slightly expensive to compute
-  // one from the other for each enumerator
-  public void tcheck(Env &env, EnumType *parentEnum, Type *parentType);
-
-  public void print(PrintEnv &env);
-  public void qual(QualEnv &env);
-//    public void flatten(FlattenEnv &env);
-=======
->>>>>>> b246788b
 }
 
 
@@ -429,29 +260,6 @@
 
   // dig down and find the name being declared; may return NULL
   public PQName const *getDeclaratorId() const;
-<<<<<<< HEAD
-
-
-  public void printExtras(ostream &os, int indent) const;
-  custom debugPrint { printExtras(os, indent); }
-
-  // determine the type denoted by the combination of 'dt.type' and
-  // the type constructors in this declarator, then make a Variable
-  // which has that type and store it in 'dt.var'; if this declarator
-  // refers to something that is *already* declared (like a function
-  // with a prior prototype), the 'var' field will be shared among the
-  // various declarations; if not, put it into the environment
-  //
-  // the return value specifies which of possibly ambiguous
-  // alternatives was selected
-  public /*no_ignore*/ Declarator *tcheck(Env &env, DeclaratorTcheck &dt);
-  public void mid_tcheck(Env &env, DeclaratorTcheck &dt);
-
-  public void print(PrintEnv &env);
-  public void qual(QualEnv &env);
-//    public void flatten(FlattenEnv &env);
-=======
->>>>>>> b246788b
 }
 
 
@@ -460,27 +268,12 @@
 // once typechecking determines what type is denoted;
 // type constructors are encoded as a (possibly empty) list of pointer
 // constructors, then maybe a function or array type, recursively
-<<<<<<< HEAD
 class IDeclarator(PQName /*nullable*/ name, SourceLocation loc) {
-  // external interface; add the type constructor represented by this
-  // IDeclarator to 'dt.type' and then make a Variable to represent
-  // it; put the variable into the environment if appropriate
-  pure_virtual void tcheck(Env &env, DeclaratorTcheck &dt);
-
   // dig down and find the name being declared; may return NULL
   pure_virtual PQName const *getDeclaratorId() const;
 
-  public void print(PrintEnv &env);
-  public void qual(QualEnv &env);
-//    public void flatten(FlattenEnv &env);
-=======
-class IDeclarator {
-  // dig down and find the name being declared; may return NULL
-  pure_virtual PQName const *getDeclaratorId() const;
-
   // skip any toplevel grouping operators
   public IDeclarator *skipGroups();
->>>>>>> b246788b
 
   // "x" (NULL means abstract declarator or anonymous parameter);
   // this is used for ctors and dtors as well as ordinary names
@@ -489,27 +282,15 @@
            );
 
   // "*x" (as in "int *x")
-  -> D_pointer(QualifierLiterals *ql,
-               bool isPtr,  // true for "*", false for "&"
+  -> D_pointer(bool isPtr,  // true for "*", false for "&"
                CVFlags cv,  // optional qualifiers applied to ptr/ref type
-               IDeclarator base)
-  {
-     public Qualifiers *q;
-     ctor { q = new Qualifiers((name?strdup(name->getName()):"__null_pointer"), loc, 1 /*default to global*/, NULL, ql); };
-//       ctor { q = new Qualifiers("anonymous_pointer", loc, 1 /*default to global*/, NULL, ql); };
-  }
+               IDeclarator base);
 
   // "f(int)"
-  -> D_func(QualifierLiterals *ql,
-            IDeclarator base,                       // D_name of function, typically
+  -> D_func(IDeclarator base,                       // D_name of function, typically
             FakeList<ASTTypeId> *params,            // params with optional default values
             CVFlags cv,                             // optional "const" for member functions
-            ExceptionSpec /*nullable*/ exnSpec)     // throwable exceptions
-  {
-     public Qualifiers *q;
-     ctor {q = new Qualifiers((name?strdup(name->getName()):"__null_function"), loc, 1 /*default to global*/, NULL, ql);};
-//       ctor {q = new Qualifiers("anonymous_function", loc, 1 /*default to global*/, NULL, ql);};
-  }
+            ExceptionSpec /*nullable*/ exnSpec);    // throwable exceptions
 
   // "a[5]" or "b[]"
   -> D_array(IDeclarator base, Expression /*nullable*/ size);
@@ -533,17 +314,7 @@
 // can be thrown
 class ExceptionSpec (
   FakeList<ASTTypeId> *types       // list of allowable types; might be empty (NULL)
-<<<<<<< HEAD
-) {
-  public FunctionType::ExnSpec *tcheck(Env &env);
-
-  public void print(PrintEnv &env);
-  public void qual(QualEnv &env);
-//    public void flatten(FlattenEnv &env);
-}
-=======
 );
->>>>>>> b246788b
 
 // names for operator and conversion functions
 class OperatorName {
@@ -598,26 +369,6 @@
     }
   }
 
-<<<<<<< HEAD
-
-  // typecheck, and return which Statement is selected from among
-  // syntactically ambiguous choices
-  public /*no_ignore*/ Statement *tcheck(Env &env);
-
-  public void mid_tcheck(Env &env, int &) { itcheck(env); };
-  pure_virtual void itcheck(Env &env);
-
-  public void print(PrintEnv &env);
-  pure_virtual void iprint(PrintEnv &env);
-
-  public void qual(QualEnv &env);
-  pure_virtual void iqual(QualEnv &env);
-
-//    public void flatten(FlattenEnv &env);
-//    pure_virtual void iflatten(FlattenEnv &env);
-
-=======
->>>>>>> b246788b
   // e.g. "S_if@4:5" -- kind, line, col
   //public string kindLocString() const;
 
@@ -647,15 +398,6 @@
 class Condition {
   -> CN_expr(Expression expr);      // simple expression
   -> CN_decl(ASTTypeId typeId);     // type, name, & initializer (must all be present)
-<<<<<<< HEAD
-  
-  pure_virtual void tcheck(Env &env);
-
-  pure_virtual void print(PrintEnv &env);
-  pure_virtual void qual(QualEnv &env);
-//    pure_virtual void flatten(FlattenEnv &env);
-=======
->>>>>>> b246788b
 }
 
 // exception handler
@@ -666,15 +408,6 @@
 
   -> HR_type(ASTTypeId typeId);     // handles given type of exception
   -> HR_default();                  // handles any type; synactically "..."
-<<<<<<< HEAD
-
-  pure_virtual void tcheck(Env &env);
-
-  pure_virtual void print(PrintEnv &env);
-  pure_virtual void qual(QualEnv &env);
-//    pure_virtual void flatten(FlattenEnv &env);
-=======
->>>>>>> b246788b
 }
 
 
@@ -706,51 +439,6 @@
   }
 
 
-<<<<<<< HEAD
-  // type check and yield the type of the expression; this type
-  // gets automatically stored in the 'type' field; the return
-  // value specifies which of possibly ambiguous alternatives
-  // was selected for retention
-  //public /*no_ignore*/ Expression *tcheck(Env &env);
-  public void tcheck(Expression *&ptr, Env &env);
-  public void mid_tcheck(Env &env, int &);
-
-  // per-type checker; return type this expression eval's to
-  pure_virtual Type const *itcheck(Env &env);
-
-  public void print(PrintEnv &env);
-  pure_virtual void iprint(PrintEnv &env);
-
-  public void qual(QualEnv &env);
-  pure_virtual void iqual(QualEnv &env);
-
-//    public void flatten(FlattenEnv &env);
-//    pure_virtual void iflatten(FlattenEnv &env);
-
-  public string exprToString() const;
-
-  // type computed for this expression; might be a SimpleType for
-  // ST_ERROR, in which case a subsequent attempt to typecheck the
-  // same expression should stop and look for an ambiguous alt.
-  public Type const *type;
-  ctor type=NULL;
-
-
-  // const-eval; for now very simple; will add an error message to
-  // the environment if this expression is not a constant (and also
-  // return false); can only call this after tchecking
-  public bool constEval(Env &env, int &result) const;
-
-
-  public void printExtras(ostream &os, int indent) const;
-  custom debugPrint { printExtras(os, indent); }
-
-  // unparse the expression
-  //pure_virtual string toString() const;
-
-
-=======
->>>>>>> b246788b
   -> E_boolLit(bool b);
   -> E_intLit(int i);
   -> E_floatLit(float f);
@@ -823,20 +511,6 @@
 class Initializer {
   public Initializer *next;  ctor next=NULL;       // FakeList link
 
-<<<<<<< HEAD
-  // check that the initializer is well-typed, given the type of
-  // the thing it initializes
-  //pure_virtual void tcheck(Env &env, Type const *type);
-
-  // simpler tcheck for now..
-  pure_virtual void tcheck(Env &env);
-
-  pure_virtual void print(PrintEnv &env);
-  pure_virtual void qual(QualEnv &env);
-//    pure_virtual void flatten(FlattenEnv &env);
-
-=======
->>>>>>> b246788b
   // simple initializer, like "int x = 3"
   -> IN_expr(Expression e);
 
@@ -864,21 +538,6 @@
 class TemplateDeclaration (
   FakeList<TemplateParameter> *params
 ) {
-<<<<<<< HEAD
-  public void tcheck(Env &env);
-  pure_virtual void itcheck(Env &env);
-
-  public void print(PrintEnv &env);
-  pure_virtual void iprint(PrintEnv &env);
-
-  public void qual(QualEnv &env);
-  pure_virtual void iqual(QualEnv &env);
-
-//    public void flatten(FlattenEnv &env);
-//    pure_virtual void iflatten(FlattenEnv &env);
-
-=======
->>>>>>> b246788b
   // declare a template function
   -> TD_func(Function f);
 
@@ -891,15 +550,6 @@
 class TemplateParameter (SourceLocation loc) {
   public TemplateParameter *next;  ctor next=NULL;   // FakeList link
 
-<<<<<<< HEAD
-  pure_virtual void tcheck(Env &env, TemplateParams *tparams);
-
-  pure_virtual void print(PrintEnv &env);
-  pure_virtual void qual(QualEnv &env);
-//    pure_virtual void flatten(FlattenEnv &env);
-
-=======
->>>>>>> b246788b
   // type parameter; when present, 'name' is what the template code
   // will use to refer to the actual argument type; when present,
   // 'defaultType' provides a default argument
@@ -914,15 +564,6 @@
 class TemplateArgument {
   public TemplateArgument *next;  ctor next=NULL;   // FakeList link
 
-<<<<<<< HEAD
-  pure_virtual void tcheck(Env &env);
-
-  pure_virtual void print(PrintEnv &env);
-  pure_virtual void qual(QualEnv &env);
-//    pure_virtual void flatten(FlattenEnv &env);
-
-=======
->>>>>>> b246788b
   // return a canonical string for this template argument,
   // such that different arguments get different strings
   pure_virtual string argString() const;
