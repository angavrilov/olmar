--- conflicted
+++ resolved
@@ -302,11 +302,7 @@
            ;
 
 /* yields: ProdDecl */
-<<<<<<< HEAD
-Production: TOK_ARROW RHS Action           { $$ = new ProdDecl($1, PDK_NEW, $2, $3); }
-=======
 Production: TOK_ARROW RHS Action                { $$ = new ProdDecl($1, PDK_NEW, $2, $3); }
->>>>>>> 2e76c1db
           | "replace" TOK_ARROW RHS Action      { $$ = new ProdDecl($2, PDK_REPLACE,$3, $4); }
           | "delete" TOK_ARROW RHS ";"          { $$ = new ProdDecl($2, PDK_DELETE, $3, nolocNULL()); }
           ;
